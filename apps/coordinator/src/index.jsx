import React from "react";
import ReactDOM from "react-dom";
import { createStore, applyMiddleware, compose } from "redux";
import { Provider } from "react-redux";
import ReduxPromise from "redux-promise";
<<<<<<< HEAD
=======
import { QueryClient, QueryClientProvider } from "@tanstack/react-query";
import { ReactQueryDevtools } from "@tanstack/react-query-devtools";

>>>>>>> fc6bb6f8
import thunk from "redux-thunk";
import App from "./components/AppContainer";
import reducers from "./reducers";

/* eslint-disable-next-line no-underscore-dangle */
const composeEnhancers = window.__REDUX_DEVTOOLS_EXTENSION_COMPOSE__ || compose;
const store = createStore(
  reducers,
  composeEnhancers(applyMiddleware(ReduxPromise, thunk)),
);

// Create a query client with optimized defaults for in-memory caching
const queryClient = new QueryClient({
  defaultOptions: {
    queries: {
      /**
       * This is the RQ default, but let's make it explicit.
       *
       * Queries are immediately considered "stale", meaning if (and only if)
       *
       * - the window is blurred and then refocused, or...
       * - another component renders the same query, or...
       * - the current component unmounts and remounts...
       *
       * then the query will be requested once again, and the stale data updated.
       * */
      staleTime: 0,

      // Another explicitly stated default. See above staleTime note for context.
      refetchOnWindowFocus: true,
    },
  },
});

ReactDOM.render(
  <Provider store={store}>
    <QueryClientProvider client={queryClient}>
      <App />
      {/* Only show devtools in development */}
      {process.env.NODE_ENV === "development" && (
        <ReactQueryDevtools initialIsOpen={false} />
      )}
    </QueryClientProvider>
  </Provider>,
  document.getElementById("app"),
);<|MERGE_RESOLUTION|>--- conflicted
+++ resolved
@@ -3,13 +3,11 @@
 import { createStore, applyMiddleware, compose } from "redux";
 import { Provider } from "react-redux";
 import ReduxPromise from "redux-promise";
-<<<<<<< HEAD
-=======
 import { QueryClient, QueryClientProvider } from "@tanstack/react-query";
 import { ReactQueryDevtools } from "@tanstack/react-query-devtools";
 
->>>>>>> fc6bb6f8
 import thunk from "redux-thunk";
+
 import App from "./components/AppContainer";
 import reducers from "./reducers";
 
