--- conflicted
+++ resolved
@@ -14,110 +14,103 @@
   TableCell,
   Typography,
   Checkbox,
-  Tooltip,
 } from "@mui/material";
 import { OpenInNew } from "@mui/icons-material";
 import BigNumber from "bignumber.js";
 import { externalLink } from "utils/ExternalLink";
 import Copyable from "../Copyable";
 import DustChip from "./DustChip";
-<<<<<<< HEAD
-import { getFeeRate } from "../../selectors/transactionSelectors";
-=======
 
 // Actions
->>>>>>> fc6bb6f8
 import { setInputs as setInputsAction } from "../../actions/transactionActions";
+
+// Assets
 import styles from "./styles.module.scss";
 
 class UTXOSet extends React.Component {
   constructor(props) {
     super(props);
     this.state = {
-      selectedInputsSats: props.inputsTotalSats,
-      currentInputs: props.inputs.map((input) => ({
-        ...input,
-        checked: props.selectAll,
-      })),
-      selectAllToggle: true,
+      inputsSatsSelected: props.inputsTotalSats,
+      localInputs: props.inputs.map((input) => {
+        return {
+          ...input,
+          checked: props.selectAll,
+        };
+      }),
+      toggleAll: true,
     };
   }
 
   componentDidUpdate(prevProps) {
-    // Update local inputs when props change
-    if (prevProps.inputs !== this.props.inputs) {
-      this.setState({
-        currentInputs: this.props.inputs.map((input) => ({
-          ...input,
-          checked: this.props.selectAll,
-        })),
-      });
-    }
-
-    // Handle multisig scenarios - need to sync with parent checkbox state
+    // This function exists because we need to respond to the parent node having
+    // its select/spend checkbox clicked (toggling select-all or select-none).
+    // None of this needs to happen on the redeem script interface.
     const { multisig, autoSpend } = this.props;
     if (multisig && !autoSpend) {
       const { node, existingTransactionInputs } = this.props;
-      const { currentInputs } = this.state;
-
-      const prevSpentInputs = this.getFilteredInputs(
-        currentInputs,
+      const { localInputs } = this.state;
+      const prevMyInputsBeingSpent = this.filterInputs(
+        localInputs,
         prevProps.existingTransactionInputs,
         true,
       ).length;
-
-      const currentSpentInputs = this.getFilteredInputs(
-        currentInputs,
+      const myInputsBeingSpent = this.filterInputs(
+        localInputs,
         existingTransactionInputs,
         true,
       ).length;
 
-      const allSelected = currentSpentInputs === currentInputs.length;
-
-      // Sync with parent spend checkbox when needed
+      const isFullSpend = myInputsBeingSpent === localInputs.length;
+
+      // If the spend bool on the node changes, toggleAll the checks.
+      // but that's not quite enough because if a single UTXO is selected
+      // then it is also marked from not spend -> spend ... so don't want
+      // to toggleAll in that case. Furthermore, if you have 5 UTXOs and
+      // 2 selected and *then* click select all ... we also need to toggelAll.
       if (
         (prevProps.node.spend !== node.spend ||
-          currentSpentInputs !== prevSpentInputs) &&
-        allSelected
+          myInputsBeingSpent !== prevMyInputsBeingSpent) &&
+        isFullSpend
       ) {
-        this.handleSelectAll(node.spend);
+        this.toggleAll(node.spend);
       }
     }
   }
 
-  // Filter inputs based on whether they match the transaction store inputs
-  getFilteredInputs = (localInputs, storeInputs, includeMatches) => {
+  filterInputs = (localInputs, transactionStoreInputs, filterToMyInputs) => {
     return localInputs.filter((input) => {
-      const matches = storeInputs.filter((utxo) => {
+      const included = transactionStoreInputs.filter((utxo) => {
         return utxo.txid === input.txid && utxo.index === input.index;
       });
-      return includeMatches ? matches.length > 0 : matches.length === 0;
+      return filterToMyInputs ? included.length > 0 : included.length === 0;
     });
   };
 
-  handleInputToggle = (idx) => {
-    const { currentInputs } = this.state;
-    this.setState({ selectAllToggle: false });
-
-    currentInputs[idx].checked = !currentInputs[idx].checked;
-    this.updateInputSelection(currentInputs);
-  };
-
-  // Update the selection state for all inputs
-  handleSelectAll = (forceState = null) => {
-    const { currentInputs, selectAllToggle } = this.state;
-    const newState = !selectAllToggle;
-
-    currentInputs.forEach((input) => {
-      input.checked = forceState !== null ? forceState : newState;
+  toggleInput = (inputIndex) => {
+    const { localInputs } = this.state;
+    this.setState({ toggleAll: false });
+
+    localInputs[inputIndex].checked = !localInputs[inputIndex].checked;
+
+    this.setInputsAndUpdateDisplay(localInputs);
+  };
+
+  toggleAll = (setTo = null) => {
+    const { localInputs, toggleAll } = this.state;
+    const toggled = !toggleAll;
+
+    localInputs.forEach((input) => {
+      const i = input;
+      i.checked = setTo === null ? toggled : setTo;
+      return i;
     });
 
-    this.updateInputSelection(currentInputs);
-    this.setState({ selectAllToggle: newState });
-  };
-
-  // Update the selected inputs and propagate to parent
-  updateInputSelection = (inputs) => {
+    this.setInputsAndUpdateDisplay(localInputs);
+    this.setState({ toggleAll: toggled });
+  };
+
+  setInputsAndUpdateDisplay = (incomingInputs) => {
     const {
       setInputs,
       multisig,
@@ -125,99 +118,84 @@
       existingTransactionInputs,
       setSpendCheckbox,
     } = this.props;
-
-    let selectedInputs = inputs.filter((input) => input.checked);
-
+    const { localInputs } = this.state;
+    let inputsToSpend = incomingInputs.filter((input) => input.checked);
     if (multisig) {
-      selectedInputs = selectedInputs.map((utxo) => ({
-        ...utxo,
-        multisig,
-        bip32Path,
-      }));
+      inputsToSpend = inputsToSpend.map((utxo) => {
+        return { ...utxo, multisig, bip32Path };
+      });
     }
-
-    const totalSats = selectedInputs.reduce(
-      (sum, input) => sum.plus(input.amountSats),
+    const satsSelected = inputsToSpend.reduce(
+      (accumulator, input) => accumulator.plus(input.amountSats),
       new BigNumber(0),
     );
-
     this.setState({
-      selectedInputsSats: totalSats,
+      inputsSatsSelected: satsSelected,
     });
-
-    let finalInputs = selectedInputs;
-
-    // For multisig wallets, combine with inputs from other nodes
+    let totalInputsToSpend = inputsToSpend;
+
+    // The following is only relevant on the wallet interface
     if (multisig) {
-      const otherInputs = this.getFilteredInputs(
+      // There are 3 total sets of inputs to care about:
+      // 1. localInputs - all inputs from this node/address
+      // 2. inputsToSpend - equal to or subset of those from #1 (inputs marked checked==true)
+      // 3. existingTransactionInputs - all inputs from all nodes/addresses
+
+      // Check if #3 contains any inputs not associated with this component
+      const notMyInputs = this.filterInputs(
         existingTransactionInputs,
-        inputs,
+        localInputs,
         false,
       );
 
-      if (otherInputs.length > 0) {
-        finalInputs = selectedInputs.concat(otherInputs);
+      if (notMyInputs.length > 0) {
+        totalInputsToSpend = inputsToSpend.concat(notMyInputs);
       }
 
-      // Update parent checkbox state
-      const numSelected = selectedInputs.length;
-      if (numSelected === 0) {
+      // Now we push a change up to the top level node so it can update its checkbox
+      const numLocalInputsToSpend = inputsToSpend.length;
+      if (numLocalInputsToSpend === 0) {
         setSpendCheckbox(false);
-      } else if (numSelected < inputs.length) {
+      } else if (numLocalInputsToSpend < localInputs.length) {
         setSpendCheckbox("indeterminate");
       } else {
         setSpendCheckbox(true);
       }
     }
 
-    if (finalInputs.length > 0) {
-      setInputs(finalInputs);
+    if (totalInputsToSpend.length > 0) {
+      setInputs(totalInputsToSpend);
     } else if (multisig) {
+      // If we do this on redeem script interface, the panel will disappear
       setInputs([]);
     }
   };
 
-<<<<<<< HEAD
-  renderTableRows = () => {
-    const { network, showSelection, finalizedOutputs } = this.props;
-    const { currentInputs } = this.state;
-
-    // Get fee rate - fallback to 1 if not available
-    const feeRate =
-      typeof window !== "undefined" && window.__REDUX_STORE__
-        ? getFeeRate(window.__REDUX_STORE__.getState())
-        : 1;
-
-    return currentInputs.map((input, idx) => {
-      const txidClass = `${styles.utxoTxid}${
-=======
   renderInputs = () => {
     const { network, showSelection, finalizedOutputs, feeRate } = this.props;
     const { localInputs } = this.state;
     return localInputs.map((input, inputIndex) => {
       const confirmedStyle = `${styles.utxoTxid}${
->>>>>>> fc6bb6f8
         input.confirmed ? "" : ` ${styles.unconfirmed}`
       }`;
-      const statusText = input.confirmed ? "confirmed" : "unconfirmed";
-
+      const confirmedTitle = input.confirmed ? "confirmed" : "unconfirmed";
       return (
         <TableRow hover key={input.txid}>
           {showSelection && (
             <TableCell>
               <Checkbox
-                data-testid={`utxo-checkbox-${idx}`}
+                data-testid={`utxo-checkbox-${inputIndex}`}
                 checked={input.checked}
-                onClick={() => this.handleInputToggle(idx)}
+                onClick={() => this.toggleInput(inputIndex)}
                 color="primary"
                 disabled={finalizedOutputs}
               />
             </TableCell>
           )}
-          <TableCell>{idx + 1}</TableCell>
-          <TableCell className={txidClass}>
+          <TableCell>{inputIndex + 1}</TableCell>
+          <TableCell className={confirmedStyle}>
             <Copyable text={input.txid} showIcon showText={false}>
-              <code title={statusText}>{input.txid}</code>
+              <code title={confirmedTitle}>{input.txid}</code>
             </Copyable>
           </TableCell>
           <TableCell>
@@ -234,12 +212,6 @@
               blockExplorerTransactionURL(input.txid, network),
               <OpenInNew />,
             )}
-          </TableCell>
-          <TableCell align="right">
-            <DustChip
-              amountSats={input.amountSats}
-              feeRate={feeRate || 1}
-            />
           </TableCell>
         </TableRow>
       );
@@ -253,51 +225,43 @@
       hideSelectAllInHeader,
       finalizedOutputs,
     } = this.props;
-    const { selectedInputsSats, currentInputs } = this.state;
-
+    const { inputsSatsSelected, toggleAll, localInputs } = this.state;
     return (
       <>
         <Typography variant="h5">
-          Available Inputs ({currentInputs.length})
+          {`Available Inputs (${localInputs.length})`}{" "}
         </Typography>
-        <p>These UTXOs will be used as inputs for the new transaction.</p>
+        <p>The following UTXOs will be spent as inputs in a new transaction.</p>
         <Table>
           <TableHead>
-            <TableRow>
+            <TableRow hover>
               {showSelection && !hideSelectAllInHeader && (
                 <TableCell>
                   <Checkbox
-                    data-testid="utxo-select-all-checkbox"
-                    checked={this.state.selectAllToggle}
-                    onChange={() => this.handleSelectAll()}
+                    data-testid="utxo-check-all"
+                    checked={toggleAll}
+                    onClick={() => this.toggleAll()}
+                    color="primary"
                     disabled={finalizedOutputs}
                   />
                 </TableCell>
               )}
-              {showSelection && hideSelectAllInHeader && <TableCell />}
+              {hideSelectAllInHeader && <TableCell />}
               <TableCell>Number</TableCell>
               <TableCell>TXID</TableCell>
               <TableCell>Index</TableCell>
               <TableCell>Amount (BTC)</TableCell>
               <TableCell>View</TableCell>
-<<<<<<< HEAD
-              <TableCell align="right">
-                <Tooltip title="Shows if UTXO is dust at current fee rate">
-                  <span>Dust Status</span>
-                </Tooltip>
-              </TableCell>
-=======
               <TableCell>Dust Status</TableCell>
->>>>>>> fc6bb6f8
             </TableRow>
           </TableHead>
-          <TableBody>{this.renderTableRows()}</TableBody>
+          <TableBody>{this.renderInputs()}</TableBody>
           <TableFooter>
             <TableRow hover>
               <TableCell colSpan={3}>TOTAL:</TableCell>
               <TableCell colSpan={2}>
-                {selectedInputsSats
-                  ? satoshisToBitcoins(selectedInputsSats)
+                {inputsSatsSelected
+                  ? satoshisToBitcoins(inputsSatsSelected)
                   : satoshisToBitcoins(inputsTotalSats)}
               </TableCell>
             </TableRow>
