import React, { useMemo } from "react";
import PropTypes from "prop-types";
import { connect, useSelector } from "react-redux";
import BigNumber from "bignumber.js";
import { satoshisToBitcoins } from "@caravan/bitcoin";
import { WasteMetrics } from "@caravan/health";
import { getWalletConfig } from "../../selectors/wallet";
import {
  Button,
  Box,
  Table,
  TableHead,
  TableBody,
  TableFooter,
  TableRow,
  TableCell,
  Grid,
  Alert,
  AlertTitle,
  Chip,
  Typography,
  Paper,
} from "@mui/material";
import {
  CheckCircle as CheckCircleIcon,
  Warning as WarningIcon,
  Edit as EditIcon,
} from "@mui/icons-material";
import { downloadFile } from "../../utils";
import UnsignedTransaction from "../UnsignedTransaction";
import { TransactionAnalysis } from "./TransactionAnalysis";
import { setChangeOutputMultisig as setChangeOutputMultisigAction } from "../../actions/transactionActions";
import "./styles.css";

/**
 * Custom hook to get current signing state
 * @returns {Object} { signedCount, requiredSigners, isFullySigned, hasPartialSignatures, needsSignatures }
 */
export const useSigningState = () => {
  // Get signature data from Redux store
  const signatureImporters = useSelector(
    (state) => state.spend.signatureImporters,
  );
  const requiredSigners = useSelector(
    (state) => state.settings.requiredSigners,
  );

  /**
   * Calculate current signature status
   * Only recalculates when signatureImporters or requiredSigners change
   */
  const signingState = useMemo(() => {
    if (!signatureImporters) {
      return {
        signedCount: 0,
        requiredSigners: requiredSigners || 0,
        isFullySigned: false,
        hasPartialSignatures: false,
        needsSignatures: requiredSigners || 0,
      };
    }

    // Count signature importers that have finalized signatures
    const signedCount = Object.values(signatureImporters).filter(
      (importer) =>
        importer.finalized &&
        importer.signature &&
        importer.signature.length > 0,
    ).length;

    const effectiveRequiredSigners = requiredSigners || 0;
    const isFullySigned = signedCount >= effectiveRequiredSigners;
    const hasPartialSignatures =
      signedCount > 0 && signedCount < effectiveRequiredSigners;
    const needsSignatures = Math.max(0, effectiveRequiredSigners - signedCount);

    return {
      signedCount,
      requiredSigners: effectiveRequiredSigners,
      isFullySigned,
      hasPartialSignatures,
      needsSignatures,
    };
  }, [signatureImporters, requiredSigners]);

  return signingState;
};

const SignatureStatus = () => {
  const {
    signedCount,
    requiredSigners,
    isFullySigned,
    hasPartialSignatures,
    needsSignatures,
  } = useSigningState();

  // We don't render anything if no signatures are present
  if (signedCount === 0) {
    return null;
  }

  return (
    <Paper elevation={1} sx={{ p: 2, mb: 2 }}>
      <Box display="flex" alignItems="center" mb={1}>
        {isFullySigned ? (
          <CheckCircleIcon color="success" sx={{ mr: 1 }} />
        ) : (
          <WarningIcon color="warning" sx={{ mr: 1 }} />
        )}
        <Typography variant="h6" component="div">
          Signature Status
        </Typography>
      </Box>

      {/* Status chips */}
      <Box display="flex" alignItems="center" gap={1} mb={2}>
        <Chip
          label={`${signedCount} of ${requiredSigners} signatures`}
          color={
            isFullySigned
              ? "success"
              : hasPartialSignatures
                ? "warning"
                : "default"
          }
          variant={isFullySigned ? "filled" : "outlined"}
        />
        {isFullySigned && (
          <Chip label="Fully signed" color="success" size="small" />
        )}
        {hasPartialSignatures && (
          <Chip label="Partially signed" color="warning" size="small" />
        )}
      </Box>

      {/* Status-specific alerts */}
      {hasPartialSignatures && (
        <Alert severity="info" sx={{ mb: 1 }}>
          <AlertTitle>Partial signatures detected</AlertTitle>
          This transaction has {signedCount} out of {requiredSigners} required
          signatures. You need {needsSignatures} more signature
          {needsSignatures > 1 ? "s" : ""} to broadcast.
        </Alert>
      )}

      {isFullySigned && (
        <Alert severity="success" sx={{ mb: 1 }}>
          <AlertTitle>Transaction ready</AlertTitle>
          This transaction has all {requiredSigners} required signatures and is
          ready to broadcast.
        </Alert>
      )}

      {/* Warning about editing clearing signatures */}
      {signedCount > 0 && (
        <Alert severity="warning" icon={<EditIcon />}>
          <AlertTitle>Important: Editing will clear signatures</AlertTitle>
          If you edit this transaction (inputs, outputs, or fee), all existing
          signatures will be cleared and you&apos;ll need to collect signatures
          again from all signers.
        </Alert>
      )}
    </Paper>
  );
};

class TransactionPreview extends React.Component {
  state = {
    longTermFeeEstimate: 101,
    wasteAmount: 0,
    changeOutputIndex: 0,
  };

  componentDidMount() {
    const {
      outputs,
      changeAddress,
      changeOutputIndex,
      changeNode,
      setChangeOutputMultisig,
    } = this.props;

    if (outputs && changeOutputIndex !== undefined) {
      outputs.forEach((output) => {
        if (output.address === changeAddress) {
          setChangeOutputMultisig(changeOutputIndex, changeNode.multisig);
        }
      });
    }

    this.calculateWaste(); // Initialize waste calculation
  }

  componentDidUpdate(prevProps, prevState) {
    if (
      prevProps.fee !== this.props.fee ||
      prevProps.feeRate !== this.props.feeRate ||
      prevProps.inputsTotalSats !== this.props.inputsTotalSats ||
      prevProps.outputs !== this.props.outputs ||
      prevState.longTermFeeEstimate !== this.state.longTermFeeEstimate
    ) {
      this.calculateWaste();
    }
  }

  calculateWaste = () => {
    const { feeRate, fee } = this.props;
    const { longTermFeeEstimate } = this.state;

    if (!fee || !feeRate || parseFloat(feeRate) === 0) return;

    const weight = fee / satoshisToBitcoins(feeRate);
    const walletConfig = this.props.walletConfig;

    // CORRECTED PARAMETER ORDER + NUMBER CONVERSION
    const rawWaste = new WasteMetrics().spendWasteAmount(
      weight,
      parseFloat(feeRate), // Ensure number
      {
        // config
        requiredSignerCount: walletConfig.quorum.requiredSigners,
        totalSignerCount: walletConfig.quorum.totalSigners,
      },
      walletConfig.addressType, // scriptType
      longTermFeeEstimate,
    );

    this.setState({ wasteAmount: rawWaste });
  };

  handleFeeEstimateChange = (value) => {
    this.setState({ longTermFeeEstimate: value });
  };

  renderAddresses = () => {
    const addressWithUtxos = this.mapAddresses();
    return Object.keys(addressWithUtxos).map((address) => (
      <TableRow key={address}>
        <TableCell>
          <code>{address}</code>
        </TableCell>
        <TableCell>{addressWithUtxos[address].utxos.length}</TableCell>
        <TableCell>
          <code>{addressWithUtxos[address].amount.toFixed(8)}</code>
        </TableCell>
      </TableRow>
    ));
  };

  renderOutputAddresses = () => {
    const { changeAddress, outputs } = this.props;

    return outputs.map((output) => (
      <TableRow key={output.address}>
        <TableCell>
          <code>{output.address}</code>
          {output.address === changeAddress && <small>&nbsp;(change)</small>}
        </TableCell>
        <TableCell>
          <code>{BigNumber(output.amount).toFixed(8)}</code>
        </TableCell>
      </TableRow>
    ));
  };

  renderOutputs = () => (
    <Table>
      <TableHead>
        <TableRow>
          <TableCell>Address</TableCell>
          <TableCell>Amount (BTC)</TableCell>
        </TableRow>
      </TableHead>
      <TableBody>{this.renderOutputAddresses()}</TableBody>
      <TableFooter>
        <TableRow>
          <TableCell>TOTAL:</TableCell>
          <TableCell>{this.outputsTotal()}</TableCell>
        </TableRow>
      </TableFooter>
    </Table>
  );

  renderInputs = () => {
    const { inputsTotalSats } = this.props;

    return (
      <Table>
        <TableHead>
          <TableRow>
            <TableCell>Address</TableCell>
            <TableCell>UTXO count</TableCell>
            <TableCell>Amount (BTC)</TableCell>
          </TableRow>
        </TableHead>
        <TableBody>{this.renderAddresses()}</TableBody>
        <TableFooter>
          <TableRow>
            <TableCell colSpan={2}>TOTAL:</TableCell>
            <TableCell>{satoshisToBitcoins(inputsTotalSats)}</TableCell>
          </TableRow>
        </TableFooter>
      </Table>
    );
  };

  mapAddresses = () => {
    const { inputs } = this.props;
    return inputs.reduce((mapped, input) => {
      const { confirmed, txid, index, amount } = input;
      if (!mapped[input.multisig.address]) {
        mapped[input.multisig.address] = { amount: BigNumber(0), utxos: [] };
      }
      mapped[input.multisig.address].utxos.push({
        confirmed,
        txid,
        index,
        amount,
      });
      mapped[input.multisig.address].amount = mapped[
        input.multisig.address
      ].amount.plus(BigNumber(input.amount));
      return mapped;
    }, {});
  };

  outputsTotal = () => {
    const { outputs } = this.props;
    return satoshisToBitcoins(
      outputs.reduce(
        (total, output) => total.plus(BigNumber(output.amountSats || 0)),
        BigNumber(0),
      ),
    );
  };

  handleDownloadPSBT = (psbtBase64) => {
    downloadFile(psbtBase64, "transaction.psbt");
  };

  render() {
    const {
      feeRate,
      fee,
      inputsTotalSats,
      editTransaction,
      handleSignTransaction,
      unsignedPSBT,
    } = this.props;
    const { longTermFeeEstimate, wasteAmount } = this.state;

    return (
      <Box>
        <h2>Transaction Preview</h2>

        {/* Signature Status Section */}
        <SignatureStatus />
        <UnsignedTransaction />
        <h3>Inputs</h3>
        {this.renderInputs()}
        <h3>Outputs</h3>
        {this.renderOutputs()}
        <Grid container spacing={2}>
          <Grid item xs={4}>
            <h3>Fee</h3>
            <div>{BigNumber(fee).toFixed(8)} BTC</div>
          </Grid>
          <Grid item xs={4}>
            <h3>Fee Rate</h3>
            <div>{feeRate} sats/byte</div>
          </Grid>
          <Grid item xs={4}>
            <h3>Total</h3>
            <div>{satoshisToBitcoins(inputsTotalSats)} BTC</div>
          </Grid>
        </Grid>

        {/* Transaction Analysis Component */}
        <Box mt={3}>
          <TransactionAnalysis
            wasteAmount={wasteAmount}
            longTermFeeEstimate={longTermFeeEstimate}
            onFeeEstimateChange={this.handleFeeEstimateChange}
            defaultExpanded={true}
          />
        </Box>

        <Box mt={2}>
          <Grid container spacing={2}>
            <Grid item>
              <Button
                variant="contained"
                onClick={(e) => {
                  e.preventDefault();
                  editTransaction();
                }}
              >
                Edit Transaction
              </Button>
            </Grid>
            <Grid item>
              <Button
                variant="contained"
                color="primary"
                onClick={handleSignTransaction}
              >
                Sign Transaction
              </Button>
            </Grid>
            {unsignedPSBT && (
              <Grid item>
                <Button
                  variant="contained"
                  color="secondary"
                  onClick={() => this.handleDownloadPSBT(unsignedPSBT)}
                >
                  Download Unsigned PSBT
                </Button>
              </Grid>
            )}
          </Grid>
        </Box>
      </Box>
    );
  }
}

TransactionPreview.propTypes = {
  inputs: PropTypes.arrayOf(
    PropTypes.shape({
      multisig: PropTypes.shape({ address: PropTypes.string.isRequired })
        .isRequired,
      amount: PropTypes.oneOfType([PropTypes.number, PropTypes.string]),
      amountSats: PropTypes.oneOfType([PropTypes.string, PropTypes.number]),
      txid: PropTypes.string,
      index: PropTypes.number,
      confirmed: PropTypes.bool,
    }),
  ).isRequired,
  inputsTotalSats: PropTypes.oneOfType([
    PropTypes.number,
    PropTypes.string,
    PropTypes.shape({ toNumber: PropTypes.func }),
  ]).isRequired,
  outputs: PropTypes.arrayOf(
    PropTypes.shape({
      address: PropTypes.string.isRequired,
      amount: PropTypes.string,
      amountSats: PropTypes.oneOfType([PropTypes.string, PropTypes.number]),
    }),
  ).isRequired,
  fee: PropTypes.string.isRequired,
  feeRate: PropTypes.string.isRequired,
  unsignedPSBT: PropTypes.string,
  changeAddress: PropTypes.string.isRequired,
  changeNode: PropTypes.shape({ multisig: PropTypes.object }).isRequired,
  changeOutputIndex: PropTypes.number,
  editTransaction: PropTypes.func.isRequired,
  handleSignTransaction: PropTypes.func.isRequired,
  setChangeOutputMultisig: PropTypes.func.isRequired,
<<<<<<< HEAD
  walletConfig: PropTypes.shape({
    quorum: PropTypes.shape({
      requiredSigners: PropTypes.number,
      totalSigners: PropTypes.number,
    }).isRequired,
    addressType: PropTypes.string.isRequired,
  }).isRequired,
=======
  unsignedPSBT: PropTypes.string.isRequired,
  signatureImporters: PropTypes.shape({}),
  requiredSigners: PropTypes.number,
>>>>>>> 78fb93a4
};

function mapStateToProps(state) {
  return {
    inputs: state.spend.transaction.inputs,
    inputsTotalSats: state.spend.transaction.inputsTotalSats,
    outputs: state.spend.transaction.outputs,
    fee: state.spend.transaction.fee,
    feeRate: state.spend.transaction.feeRate,
    unsignedPSBT: state.spend.transaction.unsignedPSBT,
<<<<<<< HEAD
    walletConfig: getWalletConfig(state),
=======
    signatureImporters: state.spend.signatureImporters,
    requiredSigners: state.settings.requiredSigners,
>>>>>>> 78fb93a4
  };
}

const mapDispatchToProps = {
  setChangeOutputMultisig: setChangeOutputMultisigAction,
};

export default connect(mapStateToProps, mapDispatchToProps)(TransactionPreview);<|MERGE_RESOLUTION|>--- conflicted
+++ resolved
@@ -452,14 +452,12 @@
   ).isRequired,
   fee: PropTypes.string.isRequired,
   feeRate: PropTypes.string.isRequired,
-  unsignedPSBT: PropTypes.string,
   changeAddress: PropTypes.string.isRequired,
   changeNode: PropTypes.shape({ multisig: PropTypes.object }).isRequired,
   changeOutputIndex: PropTypes.number,
   editTransaction: PropTypes.func.isRequired,
   handleSignTransaction: PropTypes.func.isRequired,
   setChangeOutputMultisig: PropTypes.func.isRequired,
-<<<<<<< HEAD
   walletConfig: PropTypes.shape({
     quorum: PropTypes.shape({
       requiredSigners: PropTypes.number,
@@ -467,11 +465,9 @@
     }).isRequired,
     addressType: PropTypes.string.isRequired,
   }).isRequired,
-=======
   unsignedPSBT: PropTypes.string.isRequired,
   signatureImporters: PropTypes.shape({}),
   requiredSigners: PropTypes.number,
->>>>>>> 78fb93a4
 };
 
 function mapStateToProps(state) {
@@ -482,12 +478,9 @@
     fee: state.spend.transaction.fee,
     feeRate: state.spend.transaction.feeRate,
     unsignedPSBT: state.spend.transaction.unsignedPSBT,
-<<<<<<< HEAD
     walletConfig: getWalletConfig(state),
-=======
     signatureImporters: state.spend.signatureImporters,
     requiredSigners: state.settings.requiredSigners,
->>>>>>> 78fb93a4
   };
 }
 
