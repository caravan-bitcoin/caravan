--- conflicted
+++ resolved
@@ -13,11 +13,6 @@
   TableRow,
   TableCell,
   Grid,
-<<<<<<< HEAD
-  Tooltip,
-} from "@mui/material";
-import UTXOSet from "../ScriptExplorer/UTXOSet";
-=======
   Alert,
   AlertTitle,
   Chip,
@@ -29,14 +24,9 @@
   Warning as WarningIcon,
   Edit as EditIcon,
 } from "@mui/icons-material";
->>>>>>> fc6bb6f8
 import { downloadFile } from "../../utils";
 import UnsignedTransaction from "../UnsignedTransaction";
 import { setChangeOutputMultisig as setChangeOutputMultisigAction } from "../../actions/transactionActions";
-import TransactionAnalysis from "../TransactionAnalysis";
-import ScriptTypeChip from "../ScriptTypeChip";
-import { analyzeTransaction } from "../../hooks/useTransactionAnalysis";
-import WarningAmberIcon from "@mui/icons-material/WarningAmber";
 
 /**
  * Custom hook to get current signing state
@@ -173,7 +163,6 @@
 
 class TransactionPreview extends React.Component {
   componentDidMount() {
-    // Set up change output multisig details when component loads
     const {
       outputs,
       changeAddress,
@@ -181,7 +170,6 @@
       changeNode,
       setChangeOutputMultisig,
     } = this.props;
-
     outputs.forEach((output) => {
       if (output.address === changeAddress) {
         setChangeOutputMultisig(changeOutputIndex, changeNode.multisig);
@@ -189,77 +177,128 @@
     });
   }
 
-  buildOutputRows = () => {
-    const { changeAddress, outputs, inputs, feeRate, addressType, requiredSigners, totalSigners } = this.props;
-    const { walletFingerprinting } = analyzeTransaction({
-      inputs: inputs || [],
-      outputs: outputs || [],
-      feeRate: feeRate || 1,
-      addressType,
-      requiredSigners,
-      totalSigners,
+  renderAddresses = () => {
+    const addressWithUtxos = this.mapAddresses();
+    return Object.keys(addressWithUtxos).map((address) => {
+      return (
+        <TableRow key={address}>
+          <TableCell>
+            <code>{address}</code>
+          </TableCell>
+          <TableCell>{addressWithUtxos[address].utxos.length}</TableCell>
+          <TableCell>
+            <code>{addressWithUtxos[address].amount.toFixed(8)}</code>
+          </TableCell>
+        </TableRow>
+      );
     });
-    return outputs.map((output, idx) => {
-      const isPoisoned = walletFingerprinting.hasWalletFingerprinting && walletFingerprinting.poisonedOutputIndex === idx;
+  };
+
+  renderOutputAddresses = () => {
+    const { changeAddress, outputs } = this.props;
+
+    return outputs.map((output) => {
       return (
-        <TableRow key={output.address} style={isPoisoned ? { background: "#fff3e0" } : {}}>
+        <TableRow key={output.address}>
           <TableCell>
             <code>{output.address}</code>
-            {output.address === changeAddress && <small>&nbsp;(change)</small>}
-            {isPoisoned && (
-              <Tooltip title="This output matches your wallet's address type and is likely to be identified as change by an outside observer.">
-                <WarningAmberIcon color="warning" fontSize="small" style={{ marginLeft: 4, verticalAlign: "middle" }} />
-              </Tooltip>
+            {output.address === changeAddress ? (
+              <small>&nbsp;(change)</small>
+            ) : (
+              ""
             )}
           </TableCell>
           <TableCell>
             <code>{BigNumber(output.amount).toFixed(8)}</code>
           </TableCell>
-          <TableCell>
-            <ScriptTypeChip scriptType={output.scriptType} />
-          </TableCell>
         </TableRow>
       );
     });
   };
 
-  buildOutputsTable = () => {
+  renderOutputs = () => {
     return (
       <Table>
         <TableHead>
           <TableRow>
             <TableCell>Address</TableCell>
             <TableCell>Amount (BTC)</TableCell>
-            <TableCell>Script Type</TableCell>
           </TableRow>
         </TableHead>
-        <TableBody>{this.buildOutputRows()}</TableBody>
+        <TableBody>{this.renderOutputAddresses()}</TableBody>
         <TableFooter>
           <TableRow>
             <TableCell>TOTAL:</TableCell>
-            <TableCell>{this.calculateOutputsTotal()}</TableCell>
-            <TableCell />
+            <TableCell>{this.outputsTotal()}</TableCell>
           </TableRow>
         </TableFooter>
       </Table>
     );
   };
 
-  calculateOutputsTotal = () => {
+  renderInputs = () => {
+    const { inputsTotalSats } = this.props;
+
+    return (
+      <Table>
+        <TableHead>
+          <TableRow>
+            <TableCell>Address</TableCell>
+            <TableCell>UTXO count</TableCell>
+            <TableCell>Amount (BTC)</TableCell>
+          </TableRow>
+        </TableHead>
+        <TableBody>{this.renderAddresses()}</TableBody>
+        <TableFooter>
+          <TableRow>
+            <TableCell colSpan={2}>TOTAL:</TableCell>
+            <TableCell>{satoshisToBitcoins(inputsTotalSats)}</TableCell>
+          </TableRow>
+        </TableFooter>
+      </Table>
+    );
+  };
+
+  mapAddresses = () => {
+    const { inputs } = this.props;
+    return inputs.reduce((mapped, input) => {
+      const mappedAddresses = mapped;
+      const { confirmed, txid, index, amount } = input;
+
+      mappedAddresses[input.multisig.address] = mapped[
+        input.multisig.address
+      ] || {
+        amount: BigNumber(0),
+        utxos: [],
+      };
+      mappedAddresses[input.multisig.address].utxos.push({
+        confirmed,
+        txid,
+        index,
+        amount,
+      });
+      mappedAddresses[input.multisig.address].amount = mapped[
+        input.multisig.address
+      ].amount.plus(BigNumber(input.amount));
+      return mappedAddresses;
+    }, {});
+  };
+
+  outputsTotal = () => {
     const { outputs } = this.props;
     return satoshisToBitcoins(
       outputs.reduce(
-        (sum, output) => sum.plus(BigNumber(output.amountSats || 0)),
+        (total, output) => total.plus(BigNumber(output.amountSats || 0)),
         BigNumber(0),
       ),
     );
   };
 
-  downloadPSBT = (psbtData) => {
-    downloadFile(psbtData, "transaction.psbt");
-  };
-
-  render() {
+  handleDownloadPSBT = (psbtBase64) => {
+    downloadFile(psbtBase64, "transaction.psbt");
+  };
+
+  render = () => {
     const {
       feeRate,
       fee,
@@ -267,39 +306,23 @@
       editTransaction,
       handleSignTransaction,
       unsignedPSBT,
-      inputs,
-      outputs,
     } = this.props;
 
     return (
       <Box>
-        <TransactionAnalysis
-          inputs={inputs || []}
-          outputs={outputs || []}
-          feeRate={feeRate || 1}
-        />
-
         <h2>Transaction Preview</h2>
 
         {/* Signature Status Section */}
         <SignatureStatus />
         <UnsignedTransaction />
-
         <h3>Inputs</h3>
-        <UTXOSet
-          inputs={inputs || []}
-          inputsTotalSats={inputsTotalSats}
-          showSelection={false}
-          finalizedOutputs
-        />
-
+        {this.renderInputs()}
         <h3>Outputs</h3>
-        {this.buildOutputsTable()}
-
+        {this.renderOutputs()}
         <Grid container>
           <Grid item xs={4}>
             <h3>Fee</h3>
-            <div>{BigNumber(fee).toFixed(8)} BTC</div>
+            <div>{BigNumber(fee).toFixed(8)} BTC </div>
           </Grid>
           <Grid item xs={4}>
             <h3>Fee Rate</h3>
@@ -310,7 +333,6 @@
             <div>{satoshisToBitcoins(BigNumber(inputsTotalSats || 0))} BTC</div>
           </Grid>
         </Grid>
-
         <Box mt={2}>
           <Grid container spacing={2}>
             <Grid item>
@@ -338,7 +360,7 @@
                 <Button
                   variant="contained"
                   color="secondary"
-                  onClick={() => this.downloadPSBT(unsignedPSBT)}
+                  onClick={() => this.handleDownloadPSBT(unsignedPSBT)}
                 >
                   Download Unsigned PSBT
                 </Button>
@@ -348,7 +370,7 @@
         </Box>
       </Box>
     );
-  }
+  };
 }
 
 TransactionPreview.propTypes = {
@@ -370,18 +392,6 @@
   requiredSigners: PropTypes.number,
 };
 
-<<<<<<< HEAD
-const mapStateToProps = (state) => ({
-  changeOutputIndex: state.spend.transaction.changeOutputIndex,
-  network: state.settings.network,
-  inputs: state.spend.transaction.inputs,
-  outputs: state.spend.transaction.outputs,
-  unsignedPSBT: state.spend.transaction.unsignedPSBT,
-  addressType: state.settings.addressType,
-  requiredSigners: state.settings.requiredSigners,
-  totalSigners: state.settings.totalSigners,
-});
-=======
 function mapStateToProps(state) {
   return {
     changeOutputIndex: state.spend.transaction.changeOutputIndex,
@@ -393,7 +403,6 @@
     requiredSigners: state.settings.requiredSigners,
   };
 }
->>>>>>> fc6bb6f8
 
 const mapDispatchToProps = {
   setChangeOutputMultisig: setChangeOutputMultisigAction,
