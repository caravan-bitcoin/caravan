import React from "react";
import PropTypes from "prop-types";
import { connect } from "react-redux";
import BigNumber from "bignumber.js";
import {
  Box,
  Card,
  CardContent,
  Grid,
  Switch,
  FormControlLabel,
  FormHelperText,
  Button,
  Alert,
  AlertTitle,
} from "@mui/material";

import {
  updateDepositSliceAction,
  updateChangeSliceAction,
  resetNodesSpend as resetNodesSpendAction,
  autoSelectCoins as autoSelectCoinsAction,
} from "../../actions/walletActions";
import {
  setInputs as setInputsAction,
  setFeeRate as setFeeRateAction,
  addOutput,
  setOutputAddress,
  updateAutoSpendAction,
  setChangeAddressAction,
  finalizeOutputs as finalizeOutputsAction,
  SPEND_STEP_CREATE,
  SPEND_STEP_PREVIEW,
  SPEND_STEP_SIGN,
  setRBF,
  setSpendStep as setSpendStepAction,
  deleteChangeOutput as deleteChangeOutputAction,
  importPSBT as importPSBTAction,
} from "../../actions/transactionActions";
import { naiveCoinSelection } from "../../utils";
import BCUR2Reader from "../BCUR2/BCUR2Reader";
import NodeSet from "./NodeSet";
import OutputsForm from "../ScriptExplorer/OutputsForm";
import WalletSign from "./WalletSign";
import TransactionPreview from "./TransactionPreview";
import { bigNumberPropTypes } from "../../proptypes/utils";
import {
  dustAnalysis,
  privacyAnalysis,
} from "../../utils/transactionAnalysisUtils";

class WalletSpend extends React.Component {
  outputsAmount = new BigNumber(0);

  coinSelection = naiveCoinSelection;

  feeAmount = new BigNumber(0);

  constructor(props) {
    super(props);
    this.state = {
      importPSBTDisabled: false,
      importPSBTError: "",
<<<<<<< HEAD
      showScanPSBT: false,
=======
      feeEstimate: "",
>>>>>>> 0c66ab1b
    };
  }
  handleFeeEstimate = (feeEstimate) => {
    this.setState({ feeEstimate });
  };

  componentDidUpdate = (prevProps) => {
    const { finalizedOutputs } = this.props;
    if (finalizedOutputs && !prevProps.finalizedOutputs) {
      this.showPreview();
    }
  };

  previewDisabled = () => {
    const {
      finalizedOutputs,
      outputs,
      feeRateError,
      feeError,
      inputs,
      balanceError,
      autoSpend,
    } = this.props;

    if (inputs.length === 0 && !autoSpend) return true;
    if (finalizedOutputs || feeRateError || feeError || balanceError) {
      return true;
    }
    for (let i = 0; i < outputs.length; i += 1) {
      const output = outputs[i];
      if (
        output.address === "" ||
        output.amount === "" ||
        output.addressError !== "" ||
        output.amountError !== ""
      ) {
        return true;
      }
    }
    return false;
  };

  showSignTransaction = () => {
    const { setSpendStep } = this.props;
    setSpendStep(SPEND_STEP_SIGN);
  };

  handleShowPreview = () => {
    const { autoSelectCoins, autoSpend, finalizeOutputs } = this.props;
    if (autoSpend) autoSelectCoins();
    else finalizeOutputs(true);
  };

  showPreview = () => {
    const { setSpendStep } = this.props;
    setSpendStep(SPEND_STEP_PREVIEW);
  };

  showCreate = () => {
    const {
      finalizeOutputs,
      setSpendStep,
      resetNodesSpend,
      deleteChangeOutput,
    } = this.props;
    setSpendStep(SPEND_STEP_CREATE);
    finalizeOutputs(false);
    // for auto spend view, user doesn't have direct knowledge of
    // input nodes and change. So when going back to edit a transaction
    // we want to clear these from the state, since these are added automatically
    // when going from output form to transaction preview
    // for manual spend view, we don't store which utxo is selected right now
    // So when going back to edit a transaction we want to clear everything
    // from the state so that there are no surprises
    resetNodesSpend();
    deleteChangeOutput();
  };

  handleSpendMode = (event) => {
    const { updateAutoSpend, resetNodesSpend, deleteChangeOutput } = this.props;
    updateAutoSpend(!event.target.checked);
    resetNodesSpend();
    deleteChangeOutput();
  };

  setPSBTToggleAndError = (importPSBTDisabled, errorMessage) => {
    this.setState({
      importPSBTDisabled,
      importPSBTError: errorMessage,
    });
  };
  // Helper function to detect if content is binary PSBT
  isBinaryPSBT = (arrayBuffer) => {
    const uint8Array = new Uint8Array(arrayBuffer);
    // Check for binary PSBT magic bytes (0x70736274ff)
    return (
      uint8Array.length >= 5 &&
      uint8Array[0] === 0x70 &&
      uint8Array[1] === 0x73 &&
      uint8Array[2] === 0x62 &&
      uint8Array[3] === 0x74 &&
      uint8Array[4] === 0xff
    );
  };
  handleImportPSBT = ({ target }) => {
    const { importPSBT } = this.props;

    this.setPSBTToggleAndError(true, "");

    try {
      if (target.files.length === 0) {
        this.setPSBTToggleAndError(false, "No PSBT provided.");
        return;
      }
      if (target.files.length > 1) {
        this.setPSBTToggleAndError(false, "Multiple PSBTs provided.");
        return;
      }
      const file = target.files[0];
      const fileReader = new FileReader();
      fileReader.onload = (event) => {
        try {
          const arrayBuffer = event.target.result;

          if (this.isBinaryPSBT(arrayBuffer)) {
            // For binary PSBT, try Uint8Array first, fallback to base64 if needed
            try {
              const uint8Array = new Uint8Array(arrayBuffer);
              importPSBT(uint8Array);
            } catch (bufferError) {
              // If direct binary fails, convert to base64 if needed
              console.warn(
                "Direct binary import failed, trying base64:",
                bufferError.message,
              );
              const uint8Array = new Uint8Array(arrayBuffer);
              let binaryString = "";
              for (let i = 0; i < uint8Array.length; i++) {
                binaryString += String.fromCharCode(uint8Array[i]);
              }
              const base64String = btoa(binaryString);
              importPSBT(base64String);
            }
          } else {
            // Handle text PSBT
            const textDecoder = new TextDecoder("utf-8");
            const textContent = textDecoder.decode(arrayBuffer).trim();

            if (!textContent) {
              this.setPSBTToggleAndError(false, "Invalid or empty PSBT file.");
              return;
            }

            importPSBT(textContent);
          }

          this.setPSBTToggleAndError(false, "");
        } catch (e) {
          this.setPSBTToggleAndError(false, e.message);
        }
      };

      fileReader.onerror = () => {
        this.setPSBTToggleAndError(false, "Error reading file.");
      };

      fileReader.readAsArrayBuffer(file);
    } catch (e) {
      this.setPSBTToggleAndError(false, e.message);
    }
  };

  handleScanPSBTSuccess = (psbtData) => {
    const { importPSBT } = this.props;
    this.setPSBTToggleAndError(true, "");

    try {
      // The BCUR2 decoder always returns PSBT data in base64 format
      // so we can pass it directly to importPSBT
      if (!psbtData || !psbtData.trim()) {
        this.setPSBTToggleAndError(false, "Invalid or empty PSBT data.");
        return;
      }

      importPSBT(psbtData.trim());

      this.setState({ showScanPSBT: false });
      this.setPSBTToggleAndError(false, "");
    } catch (e) {
      this.setPSBTToggleAndError(false, e.message);
      this.setState({ showScanPSBT: false });
    }
  };

  handleScanPSBTStart = () => {
    this.setState({ showScanPSBT: true });
    this.setPSBTToggleAndError(false, "");
  };

  handleScanPSBTClear = () => {
    this.setState({ showScanPSBT: false });
  };

  render() {
    const {
      autoSpend,
      changeAddress,
      changeNode,
      updateNode,
      addNode,
      spendingStep,
      fee,
      feeRate,
      inputs,
      inputsTotalSats,
      outputs,
      selectedUTXOs,
      transactionOutputs,
      addressType,
      requiredSigners,
      totalSigners,
    } = this.props;
    const { importPSBTDisabled, importPSBTError, showScanPSBT } = this.state;

    const dust = dustAnalysis({
      inputs: selectedUTXOs || [],
      outputs: transactionOutputs || [],
      feeRate: feeRate || 1,
      addressType,
      requiredSigners,
      totalSigners,
    });
    const privacy = privacyAnalysis({
      inputs: selectedUTXOs || [],
      outputs: transactionOutputs || [],
      feeRate: feeRate || 1,
      addressType,
      requiredSigners,
      totalSigners,
    });

    return (
      <Card>
        <CardContent>
          {/* Alerts for dust and fingerprinting */}
          {dust.hasDustInputs && (
            <Alert severity="warning" sx={{ mb: 2 }}>
              <AlertTitle>Dust Inputs Detected</AlertTitle>
              {dust.inputCount} of your selected inputs may be considered dust
              at {feeRate} sat/vB. This could result in higher fees or
              uneconomical spending.
            </Alert>
          )}
          {privacy && privacy.hasWalletFingerprinting && (
            <Alert severity="warning" sx={{ mb: 2 }}>
              <AlertTitle>Wallet Fingerprinting Detected</AlertTitle>
              {privacy.reason ||
                "This transaction leaks privacy: exactly one output matches the wallet's script type, making it easy to identify change and link future transactions."}
              <br />
              Output types: {privacy.scriptTypes.join(", ")}
            </Alert>
          )}
          <Grid container>
            {spendingStep === SPEND_STEP_SIGN && (
              <Grid item md={12}>
                <Box>
                  <WalletSign />
                </Box>
              </Grid>
            )}
            {spendingStep === SPEND_STEP_CREATE && (
              <Grid item md={12}>
                <Grid container direction="row-reverse">
                  <Box display="flex-end">
                    <Box p={1}>
                      <FormControlLabel
                        control={
                          <Switch
                            checked={!autoSpend}
                            onChange={this.handleSpendMode}
                          />
                        }
                        label="Manual"
                      />
                      {/* Add RBF Toggle */}
                      <FormControlLabel
                        control={
                          <Switch
                            checked={this.props.enableRBF}
                            onChange={(e) =>
                              this.props.setRBF(e.target.checked)
                            }
                            color="primary"
                          />
                        }
                        label="Replace-by-Fee (RBF)"
                      />
                    </Box>
                  </Box>
                </Grid>
                <Box component="div" display={autoSpend ? "none" : "block"}>
                  <NodeSet
                    addNode={addNode}
                    updateNode={updateNode}
                    feeRate={feeRate}
                  />
                </Box>
                <OutputsForm onFeeEstimate={this.handleFeeEstimate} />
                <Box mt={2}>
                  <Button
                    onClick={this.handleShowPreview}
                    variant="contained"
                    color="primary"
                    disabled={this.previewDisabled()}
                  >
                    Preview Transaction
                  </Button>
                </Box>
                <Box mt={2}>
                  <Box display="flex" gap={2} alignItems="flex-start">
                    <label htmlFor="import-psbt">
                      <input
                        style={{ display: "none" }}
                        id="import-psbt"
                        name="import-psbt"
                        accept=".psbt,*/*"
                        onChange={this.handleImportPSBT}
                        type="file"
                      />

                      <Button
                        color="primary"
                        variant="contained"
                        component="span"
                        disabled={importPSBTDisabled}
                      >
                        Import PSBT
                      </Button>
                    </label>
                    
                    {!showScanPSBT && (
                      <Button
                        color="primary"
                        variant="contained"
                        onClick={this.handleScanPSBTStart}
                        disabled={importPSBTDisabled}
                      >
                        Scan PSBT QR
                      </Button>
                    )}
                  </Box>
                  <FormHelperText error>{importPSBTError}</FormHelperText>
                </Box>
                {showScanPSBT && (
                  <Box mt={2}>
                    <BCUR2Reader
                      mode="psbt"
                      onPSBTSuccess={this.handleScanPSBTSuccess}
                      onSuccess={() => {}} // Not used in PSBT mode
                      onClear={this.handleScanPSBTClear}
                      width={300}
                      autoStart={true}
                    />
                  </Box>
                )}
              </Grid>
            )}
            {spendingStep === SPEND_STEP_PREVIEW && (
              <Grid item md={12}>
                <Box mt={3}>
                  <TransactionPreview
                    changeAddress={changeAddress}
                    changeNode={changeNode}
                    editTransaction={this.showCreate}
                    fee={fee}
                    feeRate={feeRate}
                    inputs={inputs}
                    inputsTotalSats={inputsTotalSats}
                    outputs={outputs}
                    handleSignTransaction={() => this.showSignTransaction()}
                  />
                </Box>
              </Grid>
            )}
          </Grid>
        </CardContent>
      </Card>
    );
  }
}

WalletSpend.propTypes = {
  addNode: PropTypes.func.isRequired,
  autoSpend: PropTypes.bool,
  autoSelectCoins: PropTypes.func.isRequired,
  balanceError: PropTypes.string,
  changeNode: PropTypes.shape({
    multisig: PropTypes.shape({
      address: PropTypes.string,
    }),
  }).isRequired,
  changeNodes: PropTypes.shape({}),
  changeAddress: PropTypes.string.isRequired,
  deleteChangeOutput: PropTypes.func.isRequired,
  depositNodes: PropTypes.shape({}),
  enableRBF: PropTypes.bool,
  setRBF: PropTypes.func.isRequired,
  fee: PropTypes.string.isRequired,
  feeError: PropTypes.string,
  feeRate: PropTypes.string.isRequired,
  feeRateError: PropTypes.string,
  finalizeOutputs: PropTypes.func.isRequired,
  finalizedOutputs: PropTypes.bool,
  inputs: PropTypes.arrayOf(PropTypes.shape({})).isRequired,
  inputsTotalSats: PropTypes.shape(bigNumberPropTypes).isRequired,
  outputs: PropTypes.arrayOf(
    PropTypes.shape({
      address: PropTypes.string,
      amount: PropTypes.string,
      addressError: PropTypes.string,
      amountError: PropTypes.string,
    }),
  ).isRequired,
  resetNodesSpend: PropTypes.func.isRequired,
  setSpendStep: PropTypes.func.isRequired,
  spendingStep: PropTypes.number,
  updateAutoSpend: PropTypes.func.isRequired,
  updateNode: PropTypes.func.isRequired,
  importPSBT: PropTypes.func.isRequired,
  selectedUTXOs: PropTypes.arrayOf(PropTypes.shape({})),
  transactionOutputs: PropTypes.arrayOf(PropTypes.shape({})),
  addressType: PropTypes.string,
  requiredSigners: PropTypes.number,
  totalSigners: PropTypes.number,
};

WalletSpend.defaultProps = {
  autoSpend: false,
  balanceError: null,
  changeNodes: {},
  depositNodes: {},
  enableRBF: true,
  finalizedOutputs: false,
  feeError: null,
  feeRateError: null,
  spendingStep: 0,
  selectedUTXOs: [],
  transactionOutputs: [],
  addressType: "",
  requiredSigners: 0,
  totalSigners: 0,
};

function mapStateToProps(state) {
  return {
    ...state.spend.transaction,
    changeNodes: state.wallet.change.nodes,
    changeNode: state.wallet.change.nextNode,
    depositNodes: state.wallet.deposits.nodes,
    autoSpend: state.spend.transaction.autoSpend,
    enableRBF: state.spend.transaction.enableRBF,
    network: state.settings.network,
    selectedUTXOs: state.spend.transaction.selectedUTXOs,
    transactionOutputs: state.spend.transaction.transactionOutputs,
    addressType: state.settings?.addressType,
    requiredSigners: state.settings?.requiredSigners,
    totalSigners: state.settings?.totalSigners,
  };
}

const mapDispatchToProps = {
  autoSelectCoins: autoSelectCoinsAction,
  deleteChangeOutput: deleteChangeOutputAction,
  updateAutoSpend: updateAutoSpendAction,
  setInputs: setInputsAction,
  updateChangeSlice: updateChangeSliceAction,
  updateDepositSlice: updateDepositSliceAction,
  setAddress: setOutputAddress,
  resetNodesSpend: resetNodesSpendAction,
  setFeeRate: setFeeRateAction,
  addOutput,
  setRBF,
  finalizeOutputs: finalizeOutputsAction,
  setChangeAddress: setChangeAddressAction,
  setSpendStep: setSpendStepAction,
  importPSBT: importPSBTAction,
};

export default connect(mapStateToProps, mapDispatchToProps)(WalletSpend);<|MERGE_RESOLUTION|>--- conflicted
+++ resolved
@@ -61,11 +61,8 @@
     this.state = {
       importPSBTDisabled: false,
       importPSBTError: "",
-<<<<<<< HEAD
+      feeEstimate: "",
       showScanPSBT: false,
-=======
-      feeEstimate: "",
->>>>>>> 0c66ab1b
     };
   }
   handleFeeEstimate = (feeEstimate) => {
