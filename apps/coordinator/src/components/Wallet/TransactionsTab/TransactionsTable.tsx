import React, { useState } from "react";
import {
  Table,
  TableBody,
  TableCell,
  TableContainer,
  TableHead,
  TableRow,
  TableSortLabel,
  Paper,
  Chip,
  IconButton,
  Tooltip,
  Alert,
  Snackbar,
  Box,
  Typography,
  Button,
} from "@mui/material";
import HelpOutlineIcon from "@mui/icons-material/HelpOutline";
import InfoOutlinedIcon from "@mui/icons-material/InfoOutlined";
import { satoshisToBitcoins } from "@caravan/bitcoin";
import { formatDistanceToNow } from "date-fns";
import { OpenInNew } from "@mui/icons-material";
import {
  TransactionT,
  TransactionTableProps,
  FeeDisplayProps,
  ValueDisplayProps,
  SortBy,
  SortDirection,
} from "./types";

// Helper function to format the relative time
const formatRelativeTime = (timestamp?: number): string => {
  if (!timestamp) return "Pending";
  return formatDistanceToNow(new Date(timestamp * 1000), { addSuffix: true });
};

// Column definitions with sorting configuration - dynamic based on showAcceleration
const getColumns = (showAcceleration: boolean) => [
  { id: "txid", label: "Transaction ID", sortable: false },
  { id: "blockTime", label: "Time", sortable: false },
  { id: "size", label: "Size (vBytes)", sortable: false },
  { id: "fee", label: "Fee (sats)", sortable: false },
  { id: "valueToWallet", label: "Value", sortable: false },
  { id: "status", label: "Status", sortable: false },
  ...(showAcceleration
    ? [{ id: "accelerate", label: "Accelerate", sortable: false }]
    : []),
  { id: "actions", label: "", sortable: false },
];

/**
 * FeeDisplay component to show transaction fees with appropriate handling for:
 * - Normal fee display (both sats and BTC)
 * - Received transactions (no fee available)
 * - Missing fee data
 */
export const FeeDisplay: React.FC<FeeDisplayProps> = ({
  feeInSats,
  isReceived = false,
}) => {
  // For missing fee data
  if (feeInSats === null || feeInSats === undefined) {
    return (
      <Tooltip title="Fee information not available" placement="top">
        <Box display="flex" alignItems="center">
          <Typography variant="body2" color="textSecondary" sx={{ mr: 0.5 }}>
            --
          </Typography>
          <InfoOutlinedIcon fontSize="small" color="disabled" />
        </Box>
      </Tooltip>
    );
  }

  // For received transactions, show fee in green with a note , also fee comes in BTC format - convert to sats
  if (isReceived) {
    // feeInSats is actually in BTC format when isReceived is true
    const feeInBTC = satoshisToBitcoins(feeInSats!) || "0";
    const actualFeeInSats = Number(feeInSats);

    return (
      <Tooltip title="You did not spend this fee" placement="top">
        <Box display="flex" flexDirection="column">
          <Typography variant="body2" sx={{ color: "green", fontWeight: 500 }}>
            {actualFeeInSats?.toLocaleString() ?? "--"} sats
          </Typography>
          {feeInBTC && (
            <Typography
              variant="caption"
              sx={{ color: "green", fontWeight: 400 }}
            >
              {feeInBTC} BTC
            </Typography>
          )}
        </Box>
      </Tooltip>
    );
  }

  // Normal fee display
  const feeInBTC = satoshisToBitcoins(feeInSats.toString());

  return (
    <Tooltip
      title={
        <Box>
          <Typography variant="caption">
            {`${feeInSats.toLocaleString()} sats`}
          </Typography>
          <br />
          <Typography variant="caption">{`${feeInBTC} BTC`}</Typography>
        </Box>
      }
      placement="top"
    >
      <Box>
        <Typography variant="body2" color="textPrimary">
          {feeInSats.toLocaleString()} sats
        </Typography>
        <Typography variant="caption" color="textSecondary">
          {feeInBTC} BTC
        </Typography>
      </Box>
    </Tooltip>
  );
};

/**
 * ValueDisplay component to show transaction value with appropriate handling for:
 * - Incoming payments (positive value)
 * - Outgoing payments (negative value)
 * - Missing value data
 */
export const ValueDisplay: React.FC<ValueDisplayProps> = ({ valueInSats }) => {
  // For missing value data
  if (valueInSats === null || valueInSats === undefined) {
    return (
      <Tooltip title="Value information not available" placement="top">
        <Box display="flex" alignItems="center">
          <Typography variant="body2" color="textSecondary" sx={{ mr: 0.5 }}>
            --
          </Typography>
          <InfoOutlinedIcon fontSize="small" color="disabled" />
        </Box>
      </Tooltip>
    );
  }

  const valueInBTC = satoshisToBitcoins(Math.abs(valueInSats).toString());
  const isPositive = valueInSats > 0;

  return (
    <Tooltip
      title={
        <Box>
          {/* Main value information */}
          <Typography variant="subtitle2" sx={{ fontWeight: "bold", mb: 1 }}>
            Transaction Value
          </Typography>

          <Typography variant="caption" display="block" gutterBottom>
            {`${isPositive ? "+" : "-"}${Math.abs(valueInSats).toLocaleString()} sats / ${isPositive ? "+" : "-"}${valueInBTC} BTC`}
          </Typography>

          {/* Explanation of what the value means */}
          <Typography variant="caption" display="block" sx={{ mt: 1 }}>
            This represents the net effect of this transaction on your wallet
            balance.
          </Typography>

          {isPositive ? (
            <Typography variant="caption" display="block">
              <strong>Positive value:</strong> You received funds in this
              transaction.
            </Typography>
          ) : (
            <Typography variant="caption" display="block">
              <strong>Negative value:</strong> You sent funds in this
              transaction (including fees).
            </Typography>
          )}
        </Box>
      }
      placement="top"
      arrow
      sx={{ maxWidth: 300 }}
    >
      <Box>
        <Typography
          variant="body2"
          color={isPositive ? "success.main" : "error.main"}
          fontWeight="medium"
        >
          {isPositive ? "+" : "-"}
          {Math.abs(valueInSats).toLocaleString()} sats
        </Typography>
        <Typography
          variant="caption"
          color={isPositive ? "success.main" : "error.main"}
        >
          {isPositive ? "+" : "-"}
          {valueInBTC} BTC
        </Typography>
      </Box>
    </Tooltip>
  );
};

// Table header with sort labels - Updated to use proper types
const TransactionTableHeader: React.FC<{
  columns: Array<{ id: string; label: string; sortable: boolean }>;
  sortBy: SortBy;
  sortDirection: SortDirection;
  onSort: (property: SortBy) => void;
}> = ({ columns, sortBy, sortDirection, onSort }) => (
  <TableHead>
    <TableRow>
      {columns.map((column) => (
        <TableCell key={column.id}>
          {column.sortable ? (
            <TableSortLabel
              active={sortBy === column.id}
              direction={sortBy === column.id ? sortDirection : "asc"}
              onClick={() => onSort(column.id as SortBy)}
            >
              {column.label}
            </TableSortLabel>
          ) : (
            column.label
          )}
        </TableCell>
      ))}
    </TableRow>
  </TableHead>
);

// A single transaction row - Updated to handle showAcceleration prop
const TransactionTableRow: React.FC<{
  tx: TransactionT;
  showAcceleration: boolean;
  network?: string;
  onClickTransaction?: (txid: string) => void;
  onAccelerateTransaction?: (tx: TransactionT) => void;
  onCopySuccess: () => void;
  renderActions?: (tx: TransactionT) => React.ReactNode;
}> = ({
  tx,
  showAcceleration,
  network,
  onClickTransaction,
  onAccelerateTransaction,
  onCopySuccess,
  renderActions,
}) => {
  // Check if transaction can be accelerated (pending/unconfirmed)
<<<<<<< HEAD
  const canAccelerate = !tx.status.confirmed && showAcceleration;

=======
  const canAccelerate = !tx.status.confirmed;
>>>>>>> b60525c0
  return (
    <TableRow>
      <TableCell>
        <Box display="flex" alignItems="center">
          <Tooltip title={tx.txid}>
            <Chip
              label={`${tx.txid.substring(0, 8)}...`}
              variant="outlined"
              size="small"
              onClick={(e) => {
                e.stopPropagation(); // Prevent row click from firing
                navigator.clipboard
                  .writeText(tx.txid)
                  .then(() => {
                    onCopySuccess();
                  })
                  .catch((err) => {
                    console.error("Could not copy text: ", err);
                  });
              }}
              style={{ cursor: "pointer" }}
            />
          </Tooltip>
          {tx.isSpent && (
            <Tooltip title="This transaction created UTXOs that have been spent">
              <Box display="flex" alignItems="center" ml={1}>
                <Chip
                  label="Spent"
                  size="small"
                  color="default"
                  sx={{ fontSize: "0.7rem" }}
                />
                <HelpOutlineIcon
                  fontSize="small"
                  sx={{ fontSize: "0.9rem", ml: 0.5, color: "text.secondary" }}
                />
              </Box>
            </Tooltip>
          )}
        </Box>
      </TableCell>
      <TableCell>{formatRelativeTime(tx.status.blockTime)}</TableCell>
      <TableCell>{tx.vsize || tx.size}</TableCell>
      <TableCell>
        <FeeDisplay feeInSats={tx.fee} isReceived={tx.isReceived} />
      </TableCell>
      <TableCell>
        <ValueDisplay valueInSats={tx.valueToWallet} />
      </TableCell>
      <TableCell>
        <Chip
          label={tx.status.confirmed ? "Confirmed" : "Pending"}
          color={tx.status.confirmed ? "success" : "warning"}
          size="small"
        />
      </TableCell>
<<<<<<< HEAD

      {/* Accelerate button column - only show if showAcceleration is true */}
      {showAcceleration && (
        <TableCell>
          {canAccelerate &&
            onAccelerateTransaction &&
            (tx.isReceived ? (
              <Tooltip title="You cannot accelerate received transactions, only transactions you've sent.">
                <span>
                  <Button
                    variant="outlined"
                    size="small"
                    color="primary"
                    disabled={true}
                  >
                    Accelerate
                  </Button>
                </span>
              </Tooltip>
            ) : (
              <Button
                variant="outlined"
                size="small"
                color="primary"
                onClick={(e) => {
                  e.stopPropagation();
                  onAccelerateTransaction(tx);
                }}
              >
                Accelerate
              </Button>
            ))}
        </TableCell>
      )}

=======
      {/* Accelerate button for pending transactions */}
      {canAccelerate &&
        onAccelerateTransaction &&
        (!tx.fee ? (
          <Tooltip title="You cannot accelerate received transactions, only transactions you've sent.">
            <TableCell>
              <Box>
                <Button
                  variant="outlined"
                  size="small"
                  color="primary"
                  disabled={true}
                >
                  Accelerate
                </Button>
              </Box>
            </TableCell>
          </Tooltip>
        ) : (
          <TableCell>
            <Button
              variant="outlined"
              size="small"
              color="primary"
              onClick={(e) => {
                e.stopPropagation();
                onAccelerateTransaction(tx);
              }}
            >
              Accelerate
            </Button>
          </TableCell>
        ))}
>>>>>>> b60525c0
      <TableCell>
        {network && (
          <Tooltip title="View in your preferred block explorer">
            <IconButton
              size="small"
              onClick={(e) => {
                e.stopPropagation();
                // Let parent handle block explorer navigation
                onClickTransaction?.(tx.txid);
              }}
            >
              <OpenInNew fontSize="small" />
            </IconButton>
          </Tooltip>
        )}
        {/* Render custom actions if provided */}
        {renderActions && renderActions(tx)}
      </TableCell>
    </TableRow>
  );
};

export const TransactionTable: React.FC<TransactionTableProps> = ({
  transactions,
  onSort,
  sortBy,
  sortDirection,
  network,
  onClickTransaction,
  onAccelerateTransaction,
  renderActions,
  showAcceleration = false, // Default to false for backward compatibility
}) => {
  const [snackbarOpen, setSnackbarOpen] = useState(false);

  // Get dynamic columns based on showAcceleration
  const columns = getColumns(showAcceleration);

  return (
    <>
      <TableContainer component={Paper}>
        <Table size="small">
          <TransactionTableHeader
            columns={columns}
            sortBy={sortBy}
            sortDirection={sortDirection}
            onSort={onSort}
          />
          <TableBody>
            {transactions.length === 0 ? (
              <TableRow>
                <TableCell colSpan={columns.length} align="center">
                  <Typography variant="body2" color="textSecondary" py={2}>
                    No transactions found
                  </Typography>
                </TableCell>
              </TableRow>
            ) : (
              transactions
                .map((tx) => ({
                  ...tx,
                  valueToWallet:
                    typeof tx.amount === "number" && tx.amount !== 0
                      ? Math.round(tx.amount * 1e8)
                      : tx.valueToWallet,
                }))
                .map((tx) => (
                  <TransactionTableRow
                    key={tx.txid}
                    tx={tx}
                    showAcceleration={showAcceleration}
                    network={network}
                    onClickTransaction={onClickTransaction}
                    onAccelerateTransaction={onAccelerateTransaction}
                    onCopySuccess={() => setSnackbarOpen(true)}
                    renderActions={renderActions}
                  />
                ))
            )}
          </TableBody>
        </Table>
      </TableContainer>
      <Snackbar
        open={snackbarOpen}
        autoHideDuration={3000}
        onClose={() => setSnackbarOpen(false)}
      >
        <Alert
          onClose={() => setSnackbarOpen(false)}
          severity="success"
          sx={{ width: "100%" }}
        >
          Transaction ID copied to clipboard
        </Alert>
      </Snackbar>
    </>
  );
};<|MERGE_RESOLUTION|>--- conflicted
+++ resolved
@@ -256,12 +256,7 @@
   renderActions,
 }) => {
   // Check if transaction can be accelerated (pending/unconfirmed)
-<<<<<<< HEAD
-  const canAccelerate = !tx.status.confirmed && showAcceleration;
-
-=======
   const canAccelerate = !tx.status.confirmed;
->>>>>>> b60525c0
   return (
     <TableRow>
       <TableCell>
@@ -318,43 +313,6 @@
           size="small"
         />
       </TableCell>
-<<<<<<< HEAD
-
-      {/* Accelerate button column - only show if showAcceleration is true */}
-      {showAcceleration && (
-        <TableCell>
-          {canAccelerate &&
-            onAccelerateTransaction &&
-            (tx.isReceived ? (
-              <Tooltip title="You cannot accelerate received transactions, only transactions you've sent.">
-                <span>
-                  <Button
-                    variant="outlined"
-                    size="small"
-                    color="primary"
-                    disabled={true}
-                  >
-                    Accelerate
-                  </Button>
-                </span>
-              </Tooltip>
-            ) : (
-              <Button
-                variant="outlined"
-                size="small"
-                color="primary"
-                onClick={(e) => {
-                  e.stopPropagation();
-                  onAccelerateTransaction(tx);
-                }}
-              >
-                Accelerate
-              </Button>
-            ))}
-        </TableCell>
-      )}
-
-=======
       {/* Accelerate button for pending transactions */}
       {canAccelerate &&
         onAccelerateTransaction &&
@@ -388,7 +346,6 @@
             </Button>
           </TableCell>
         ))}
->>>>>>> b60525c0
       <TableCell>
         {network && (
           <Tooltip title="View in your preferred block explorer">
