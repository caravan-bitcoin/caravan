--- conflicted
+++ resolved
@@ -9,7 +9,6 @@
   InputLabel,
   Select,
   MenuItem,
-  Button,
 } from "@mui/material";
 import { TransactionTable } from "./TransactionsTable";
 import { usePendingTransactions } from "clients/transactions";
@@ -18,8 +17,6 @@
   useTransactionPagination,
   useHandleTransactionExplorerLinkClick,
 } from "./hooks";
-import { AccelerationModal } from "./FeeBumping/components/AccelerationModal";
-import { FeeBumpProvider } from "./FeeBumping/context";
 
 /**
  * TRANSACTIONS TAB - PENDING TRANSACTIONS ONLY
@@ -35,109 +32,7 @@
  * and hooks for confirmed transactions.
  */
 
-<<<<<<< HEAD
-const TransactionsTab: React.FC<{ refreshWallet?: () => Promise<any> }> = ({
-  refreshWallet,
-}) => {
-  // This key state controls remounting
-  const [mountKey, setMountKey] = useState(0);
-  // State for the selected transaction for acceleration
-  const [selectedTransaction, setSelectedTransaction] = useState<any | null>(
-    null,
-  );
-  // State for the acceleration modal
-  const [accelerationModalOpen, setAccelerationModalOpen] = useState(false);
-  // State for the raw tx hex
-  const [txHex, setTxHex] = useState<string>("");
-
-  // Get blockchain client from Redux store
-  const blockchainClient = useSelector(
-    (state: any) => state.client.blockchainClient,
-  );
-
-  // Handle refresh by forcing remount
-  const handleRefresh = () => {
-    if (refreshWallet) {
-      refreshWallet()
-        .then(() => {
-          // Force remount by incrementing key
-          setMountKey((k) => k + 1);
-        })
-        .catch((err) => {
-          console.error("Error refreshing wallet:", err);
-          setMountKey((k) => k + 1);
-        });
-    } else {
-      // No wallet refresh function, just force remount
-      setMountKey((k) => k + 1);
-    }
-  };
-
-  // Handle acceleration button click
-  const handleAccelerateClick = async (tx: any) => {
-    if (!tx || !blockchainClient) return;
-
-    try {
-      // Fetch the raw transaction he
-      const TxHex = await blockchainClient.getTransactionHex(tx.txid);
-      console.log("clickedTx", tx);
-      if (!TxHex || typeof txHex !== "string") {
-        throw new Error("Invalid transaction hex received");
-      }
-
-      // Set the selected transaction and raw tx hex
-      setSelectedTransaction(tx);
-      setTxHex(TxHex);
-
-      // Open the acceleration modal
-      setAccelerationModalOpen(true);
-    } catch (error) {
-      console.error("Error fetching raw transaction:", error);
-      alert("Error fetching transaction details. Please try again.");
-    }
-  };
-
-  // Handle acceleration modal close
-  const handleAccelerationModalClose = () => {
-    setAccelerationModalOpen(false);
-    setSelectedTransaction(null);
-    setTxHex("");
-
-    // Refresh the transaction list to show updated status
-    handleRefresh();
-  };
-
-  // Render actual content with key to force remount
-  return (
-    <>
-      <FeeBumpProvider>
-        <TransactionsTabContent
-          key={mountKey}
-          onRefresh={handleRefresh}
-          onAccelerate={handleAccelerateClick}
-        />
-        {/* Acceleration Modal */}
-        {selectedTransaction && (
-          <AccelerationModal
-            open={accelerationModalOpen}
-            onClose={handleAccelerationModalClose}
-            transaction={selectedTransaction}
-            txHex={txHex}
-          />
-        )}
-      </FeeBumpProvider>
-    </>
-  );
-};
-
-const TransactionsTabContent: React.FC<{
-  onRefresh: () => void;
-  onAccelerate: (tx: any) => void;
-}> = ({ onRefresh, onAccelerate }) => {
-  // const [tabValue, setTabValue] = useState(0);
-=======
 const TransactionsTab: React.FC = () => {
->>>>>>> 468d8331
   const network = useSelector((state: any) => state.settings.network);
 
   // Use our custom hooks for pending transactions
@@ -146,49 +41,7 @@
     useSortedTransactions(transactions);
   const handleExplorerLinkClick = useHandleTransactionExplorerLinkClick();
 
-<<<<<<< HEAD
-  const renderActions = (tx: any) => {
-    // Don't show acceleration options for received transactions
-    if (tx.isReceived) {
-      return (
-        <Tooltip title="You cannot accelerate received transactions, only transactions you've sent.">
-          <Box>
-            <Button
-              variant="outlined"
-              size="small"
-              color="primary"
-              disabled={true}
-            >
-              Accelerate
-            </Button>
-          </Box>
-        </Tooltip>
-      );
-    }
-
-    // Show acceleration button for pending sent transactions
-    return (
-      <Button
-        variant="outlined"
-        size="small"
-        color="primary"
-        onClick={(e) => {
-          e.stopPropagation();
-          onAccelerate(tx);
-        }}
-      >
-        Accelerate
-      </Button>
-    );
-  };
-
-  // Get the correct transaction list based on selected tab
-  // const currentTabTxs = tabValue === 0 ? pendingTxs : confirmedTxs;
-  const currentTabTxs = pendingTxs;
-  // Set up pagination for the current tab's transactions
-=======
   // Set up pagination for pending transactions
->>>>>>> 468d8331
   const {
     page,
     rowsPerPage,
@@ -223,7 +76,6 @@
               sortDirection={sortDirection}
               network={network}
               onClickTransaction={handleExplorerLinkClick}
-              renderActions={renderActions}
             />
             {/* Pagination controls */}
             {sortedTransactions.length > 0 && (
