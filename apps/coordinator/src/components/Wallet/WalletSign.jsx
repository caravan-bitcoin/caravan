import React from "react";
import PropTypes from "prop-types";
import { connect } from "react-redux";

// Components
import { Box, Button } from "@mui/material";
import Transaction from "../ScriptExplorer/Transaction";
import ExtendedPublicKeySelector from "./ExtendedPublicKeySelector";
import BCUR2Encoder from "../BCUR2/BCUR2Encoder";

// Actions
import {
  finalizeOutputs as finalizeOutputsAction,
  setRequiredSigners as setRequiredSignersAction,
  resetTransaction as resetTransactionAction,
  setSpendStep as setSpendStepAction,
  resetPSBT as resetPSBTAction,
  SPEND_STEP_CREATE,
} from "../../actions/transactionActions";

// Utils and Selectors
import { downloadFile } from "../../utils";
import { getWalletDetailsText } from "../../selectors/wallet";
import {
  updateTxSlices as updateTxSlicesAction,
  resetWalletView as resetWalletViewAction,
} from "../../actions/walletActions";
import UnsignedTransaction from "../UnsignedTransaction";
import { EncodeTransactionForSigning, BCUR2 } from "@caravan/wallets";
import { Network } from "@caravan/bitcoin";

class WalletSign extends React.Component {
  constructor(props) {
    super(props);
    this.state = {
      spent: false,
      showBCUR2Encoder: false,
      qrCodeFrames: [],
    };
  }

  static getDerivedStateFromProps(props, state) {
    const { txid, changeSlice, updateTxSlices } = props;
    if (txid.length && !state.spent) {
      updateTxSlices(changeSlice);
      return {
        spent: true,
      };
    }
    return null;
  }

  componentWillUnmount() {
    const { resetTransaction } = this.props;
    const { spent } = this.state;

    // reset the transaction when we leave the view if tx is spent
    if (spent) {
      resetTransaction();
    }
  }

  renderKeySelectors = () => {
    const { requiredSigners } = this.props;
    const keySelectors = [];
    for (
      let keySelectorNum = 1;
      keySelectorNum <= requiredSigners;
      keySelectorNum += 1
    ) {
      keySelectors.push(
        <Box key={keySelectorNum} mt={2}>
          <ExtendedPublicKeySelector number={keySelectorNum} />
        </Box>,
      );
    }
    return keySelectors;
  };

  signaturesFinalized = () => {
    const { signatureImporters } = this.props;
    return (
      Object.values(signatureImporters).length > 0 &&
      Object.values(signatureImporters).every(
        (signatureImporter) => signatureImporter.finalized,
      )
    );
  };

  handleReturn = () => {
    const { resetTransaction, resetWalletView, resetPSBT } = this.props;
    resetTransaction();
    resetWalletView();
    resetPSBT();
  };

  handleCancel = (event) => {
    const {
      finalizeOutputs,
      requiredSigners,
      setRequiredSigners,
      setSpendStep,
    } = this.props;
    event.preventDefault();
    setRequiredSigners(requiredSigners); // this will generate signature importers
    finalizeOutputs(false);
    setSpendStep(SPEND_STEP_CREATE);
  };

<<<<<<< HEAD
=======
  handleExportForSigning = () => {
    const { unsignedPSBT, network } = this.props;

    if (!unsignedPSBT) {
      console.error("No unsigned PSBT available for export");
      return;
    }

    try {
      // Create the BCUR2 encoder interaction
      const interaction = EncodeTransactionForSigning({
        keystore: BCUR2,
        psbt: unsignedPSBT,
        network: network || Network.MAINNET,
        maxFragmentLength: 100,
      });

      // Get the QR code frames
      const qrCodeFrames = interaction.getQRCodeFrames();

      this.setState({
        showBCUR2Encoder: true,
        qrCodeFrames,
      });
    } catch (error) {
      console.error("Error encoding transaction for signing:", error);
      // You might want to show an error dialog here
    }
  };

  handleCloseBCUR2Encoder = () => {
    this.setState({
      showBCUR2Encoder: false,
      qrCodeFrames: [],
    });
  };

>>>>>>> 44c8ca8c
  handleWalletConfigDownload = () => {
    const { walletDetailsText, walletName } = this.props;

    if (!walletDetailsText) {
      console.error("No wallet configuration available");
      return;
    }

    try {
      const filename = `${walletName}-config.json`;
      downloadFile(walletDetailsText, filename);
    } catch (error) {
      console.error("Failed to download wallet configuration:", error);
    }
  };

  render = () => {
    const { spent } = this.state;
<<<<<<< HEAD
=======
    const { showBCUR2Encoder, qrCodeFrames } = this.state;
>>>>>>> 44c8ca8c
    const { unsignedPSBT } = this.props;

    return (
      <Box>
        <Button href="#" onClick={this.handleCancel}>
          Edit Transaction
        </Button>
        <Box mt={2}>
          <UnsignedTransaction />
        </Box>
        {this.renderKeySelectors()}

        <Box mt={2} display="flex" gap={2}>
          <Button
            href="#"
            onClick={(e) => {
              e.preventDefault();
              this.handleReturn();
            }}
          >
            Abandon Transaction
          </Button>

          {unsignedPSBT && (
            <Button
              variant="outlined"
              color="primary"
              onClick={this.handleWalletConfigDownload}
            >
              Download Wallet Config
            </Button>
          )}
        </Box>

        {this.signaturesFinalized() && (
          <Box mt={2}>
            <Transaction />
          </Box>
        )}

        {spent && (
          <Box mt={2}>
            <Button
              variant="contained"
              color="primary"
              onClick={this.handleReturn}
            >
              Return
            </Button>
          </Box>
        )}

        {/* BCUR2 Encoder Dialog */}
        <BCUR2Encoder
          open={showBCUR2Encoder}
          onClose={this.handleCloseBCUR2Encoder}
          qrCodeFrames={qrCodeFrames}
          title="Export Transaction for Signing"
          autoPlay={true}
          initialInterval={800}
        />
      </Box>
    );
  };
}

WalletSign.propTypes = {
  changeSlice: PropTypes.shape({
    bip32Path: PropTypes.string,
    multisig: PropTypes.shape({
      address: PropTypes.string,
    }),
  }).isRequired,
  finalizeOutputs: PropTypes.func.isRequired,
  requiredSigners: PropTypes.number.isRequired,
  resetTransaction: PropTypes.func.isRequired,
  resetWalletView: PropTypes.func.isRequired,
  resetPSBT: PropTypes.func.isRequired,
  setRequiredSigners: PropTypes.func.isRequired,
  setSpendStep: PropTypes.func.isRequired,
  signatureImporters: PropTypes.shape({}).isRequired,
  updateTxSlices: PropTypes.func.isRequired,
  txid: PropTypes.string.isRequired,
  unsignedPSBT: PropTypes.string,
  network: PropTypes.string,
  walletName: PropTypes.string.isRequired,
  walletDetailsText: PropTypes.string.isRequired,
};

function mapStateToProps(state) {
  return {
    ...state.wallet,
    ...state.spend,
    ...state.quorum,
    txid: state.spend.transaction.txid,
    requiredSigners: state.spend.transaction.requiredSigners,
    totalSigners: state.spend.transaction.totalSigners,
    changeSlice: state.wallet.change.nextNode,
    unsignedPSBT: state.spend.transaction.unsignedPSBT,
    network: state.settings.network,
    walletName: state.wallet.common.walletName,
    walletDetailsText: getWalletDetailsText(state),
  };
}

const mapDispatchToProps = {
  finalizeOutputs: finalizeOutputsAction,
  setRequiredSigners: setRequiredSignersAction,
  updateTxSlices: updateTxSlicesAction,
  resetTransaction: resetTransactionAction,
  resetWalletView: resetWalletViewAction,
  resetPSBT: resetPSBTAction,
  setSpendStep: setSpendStepAction,
};

export default connect(mapStateToProps, mapDispatchToProps)(WalletSign);<|MERGE_RESOLUTION|>--- conflicted
+++ resolved
@@ -6,7 +6,6 @@
 import { Box, Button } from "@mui/material";
 import Transaction from "../ScriptExplorer/Transaction";
 import ExtendedPublicKeySelector from "./ExtendedPublicKeySelector";
-import BCUR2Encoder from "../BCUR2/BCUR2Encoder";
 
 // Actions
 import {
@@ -21,21 +20,21 @@
 // Utils and Selectors
 import { downloadFile } from "../../utils";
 import { getWalletDetailsText } from "../../selectors/wallet";
+
+// Utils and Selectors
+import { downloadFile } from "../../utils";
+import { getWalletDetailsText } from "../../selectors/wallet";
 import {
   updateTxSlices as updateTxSlicesAction,
   resetWalletView as resetWalletViewAction,
 } from "../../actions/walletActions";
 import UnsignedTransaction from "../UnsignedTransaction";
-import { EncodeTransactionForSigning, BCUR2 } from "@caravan/wallets";
-import { Network } from "@caravan/bitcoin";
 
 class WalletSign extends React.Component {
   constructor(props) {
     super(props);
     this.state = {
       spent: false,
-      showBCUR2Encoder: false,
-      qrCodeFrames: [],
     };
   }
 
@@ -107,46 +106,6 @@
     setSpendStep(SPEND_STEP_CREATE);
   };
 
-<<<<<<< HEAD
-=======
-  handleExportForSigning = () => {
-    const { unsignedPSBT, network } = this.props;
-
-    if (!unsignedPSBT) {
-      console.error("No unsigned PSBT available for export");
-      return;
-    }
-
-    try {
-      // Create the BCUR2 encoder interaction
-      const interaction = EncodeTransactionForSigning({
-        keystore: BCUR2,
-        psbt: unsignedPSBT,
-        network: network || Network.MAINNET,
-        maxFragmentLength: 100,
-      });
-
-      // Get the QR code frames
-      const qrCodeFrames = interaction.getQRCodeFrames();
-
-      this.setState({
-        showBCUR2Encoder: true,
-        qrCodeFrames,
-      });
-    } catch (error) {
-      console.error("Error encoding transaction for signing:", error);
-      // You might want to show an error dialog here
-    }
-  };
-
-  handleCloseBCUR2Encoder = () => {
-    this.setState({
-      showBCUR2Encoder: false,
-      qrCodeFrames: [],
-    });
-  };
-
->>>>>>> 44c8ca8c
   handleWalletConfigDownload = () => {
     const { walletDetailsText, walletName } = this.props;
 
@@ -163,12 +122,24 @@
     }
   };
 
+  handleWalletConfigDownload = () => {
+    const { walletDetailsText, walletName } = this.props;
+
+    if (!walletDetailsText) {
+      console.error("No wallet configuration available");
+      return;
+    }
+
+    try {
+      const filename = `${walletName}-config.json`;
+      downloadFile(walletDetailsText, filename);
+    } catch (error) {
+      console.error("Failed to download wallet configuration:", error);
+    }
+  };
+
   render = () => {
     const { spent } = this.state;
-<<<<<<< HEAD
-=======
-    const { showBCUR2Encoder, qrCodeFrames } = this.state;
->>>>>>> 44c8ca8c
     const { unsignedPSBT } = this.props;
 
     return (
@@ -220,16 +191,6 @@
             </Button>
           </Box>
         )}
-
-        {/* BCUR2 Encoder Dialog */}
-        <BCUR2Encoder
-          open={showBCUR2Encoder}
-          onClose={this.handleCloseBCUR2Encoder}
-          qrCodeFrames={qrCodeFrames}
-          title="Export Transaction for Signing"
-          autoPlay={true}
-          initialInterval={800}
-        />
       </Box>
     );
   };
