--- conflicted
+++ resolved
@@ -44,9 +44,7 @@
   });
 };
 
-<<<<<<< HEAD
 // Hook for fetching pending transaction IDs and their details
-=======
 // Service function for fetching pending transaction fees
 const fetchPendingTransactionFee = async (
   txid: string,
@@ -59,7 +57,6 @@
 };
 
 // Hook for fetching all pending transactions
->>>>>>> b60525c0
 const useFetchPendingTransactions = () => {
   const pendingTransactionIds = useSelector(getPendingTransactionIds);
   const blockchainClient = useGetClient();
@@ -115,11 +112,9 @@
   const isLoading = transactionQueries.some((query) => query.isLoading);
   const error = transactionQueries.find((query) => query.error)?.error;
 
-<<<<<<< HEAD
   const transactions = transactionQueries
     .filter((query) => query.data)
     .map((query) => query.data!);
-=======
   // Process transactions with calculated values and filter out confirmed ones
   const pendingTransactions = transactionQueries
     .filter((query) => query.data && !query.data.status?.confirmed)
@@ -135,7 +130,6 @@
           : calculateTransactionValue(tx, walletAddresses) > 0,
     };
   });
->>>>>>> b60525c0
 
   return {
     transactions,
