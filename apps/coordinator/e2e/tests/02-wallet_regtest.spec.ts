--- conflicted
+++ resolved
@@ -174,13 +174,9 @@
       await page.locator("button[type=button]:has-text('Refresh')").click()
 
       // Confirming the balance after confirming tx
-<<<<<<< HEAD
-      await expect(page.locator('[data-cy="balance"]')).toHaveText('8 BTC', {timeout: 10000})
-=======
       const confirmBalance = page.locator('[data-cy="balance"]');
       await confirmBalance.waitFor({ state: 'visible' });
       await expect(confirmBalance).toHaveText('8 BTC');
->>>>>>> 4eaa6c6d
 
     } catch (error) {
       throw new Error(`Error in wallet import: ${error}`)
