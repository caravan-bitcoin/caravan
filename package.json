{
  "name": "caravan",
  "private": true,
  "scripts": {
    "build": "turbo build",
    "build:coordinator": "turbo build --filter=caravan-coordinator",
    "changeset": "changeset",
    "ci": "turbo run build lint test",
    "dev": "turbo dev --concurrency 15",
    "format": "prettier --write \"**/*.{ts,tsx,md}\"",
    "gen": "turbo gen run",
    "lint": "turbo lint",
    "test": "turbo test",
    "test:watch": "turbo test:watch",
    "test:debug": "turbo test:debug",
    "version": "turbo run build lint test && changeset version && npm install --package-lock-only",
    "release": "turbo run build lint test && changeset publish",
    "dev:coordinator": "turbo run dev --filter=caravan-coordinator",
    "docs": "typedoc",
    "docs:open": "open ./docs/index.html"
  },
  "devDependencies": {
    "@caravan/eslint-config": "*",
    "@caravan/typescript-config": "*",
    "@changesets/changelog-github": "^0.5.0",
    "@changesets/cli": "^2.27.1",
    "@vitest/coverage-istanbul": "^3.1.2",
    "esbuild": "^0.25.3",
    "esbuild-plugins-node-modules-polyfill": "^1.7.0",
    "prettier": "^3.1.1",
    "tsup": "^8.0.0",
    "turbo": "^2.0.3",
<<<<<<< HEAD
    "vitest": "^3.1.1",
    "typedoc": "^0.28.2"
=======
    "vite-plugin-node-polyfills": "^0.23.0",
    "vitest": "^3.1.1"
>>>>>>> 7d8f521d
  },
  "dependencies": {
    "@ledgerhq/hw-transport-webusb": "6.27.12"
  },
  "engines": {
    "node": ">=20"
  },
  "overrides": {
    "material-table": {
      "jspdf": "2.5.1"
    },
    "@ledgerhq/hw-transport-webusb": {
      "@ledgerhq/hw-transport": "6.28.1",
      "@ledgerhq/devices": "8.0.0"
    }
  },
  "packageManager": "npm@10.5.0",
  "workspaces": [
    "apps/*",
    "packages/*"
  ]
}<|MERGE_RESOLUTION|>--- conflicted
+++ resolved
@@ -30,13 +30,10 @@
     "prettier": "^3.1.1",
     "tsup": "^8.0.0",
     "turbo": "^2.0.3",
-<<<<<<< HEAD
-    "vitest": "^3.1.1",
-    "typedoc": "^0.28.2"
-=======
+    "typedoc": "^0.28.2",
+    "typedoc-theme-hierarchy": "^6.0.0",
     "vite-plugin-node-polyfills": "^0.23.0",
     "vitest": "^3.1.1"
->>>>>>> 7d8f521d
   },
   "dependencies": {
     "@ledgerhq/hw-transport-webusb": "6.27.12"
