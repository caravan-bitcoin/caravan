{
  "name": "caravan",
  "private": true,
  "engines": {
    "node": ">=20.18.0 <21.0.0",
    "npm": ">=10.5.0 <11.0.0"
  },
  "scripts": {
    "preinstall": "node scripts/check-node-versions.js",
    "build": "turbo build",
    "build:coordinator": "turbo build --filter=caravan-coordinator",
    "changeset": "changeset",
    "ci": "turbo run build lint test",
    "clean": "rm -rf .turbo && rm -rf **/dist && rm -rf **/build && rm -rf **/.turbo",
    "dev": "turbo dev --concurrency 15",
    "format": "prettier --write \"**/*.{ts,tsx,md}\"",
    "gen": "turbo gen run",
    "lint": "turbo lint",
    "test": "turbo test",
    "test:ui": "turbo test:ui",
    "test:watch": "turbo test:watch",
    "test:debug": "turbo test:debug",
    "test:e2e": "turbo run test:e2e --filter=caravan-coordinator",
    "test:e2e:ui": "turbo run test:e2e:ui --filter=caravan-coordinator",
    "test:e2e:headed": "turbo run test:e2e:headed --filter=caravan-coordinator",
    "version": "turbo run build lint test && changeset version && npm install --package-lock-only",
    "release": "turbo run build lint test && changeset publish",
    "dev:coordinator": "turbo run dev --filter=caravan-coordinator",
<<<<<<< HEAD
    "docs": "typedoc",
    "docs:open": "open ./docs/index.html"
=======
    "prepare": "husky"
>>>>>>> eefa8160
  },
  "devDependencies": {
    "@caravan/eslint-config": "*",
    "@caravan/typescript-config": "*",
    "@changesets/changelog-github": "^0.5.0",
    "@changesets/cli": "^2.27.1",
    "@vitest/coverage-istanbul": "^3.2.4",
    "@vitest/ui": "^3.2.4",
    "esbuild": "^0.25.3",
    "esbuild-plugins-node-modules-polyfill": "^1.7.0",
    "husky": "^9.1.7",
    "prettier": "^3.1.1",
    "tsup": "^8.0.0",
    "turbo": "^2.0.3",
    "typedoc": "^0.28.2",
    "typedoc-theme-hierarchy": "^6.0.0",
    "vite-plugin-node-polyfills": "^0.23.0",
    "vitest": "^3.2.4",
    "vitest-mock-extended": "^3.1.0"
  },
  "overrides": {
    "material-table": {
      "jspdf": "2.5.1"
    }
  },
  "packageManager": "npm@10.5.0",
  "workspaces": [
    "apps/*",
    "packages/*"
  ]
}<|MERGE_RESOLUTION|>--- conflicted
+++ resolved
@@ -26,12 +26,9 @@
     "version": "turbo run build lint test && changeset version && npm install --package-lock-only",
     "release": "turbo run build lint test && changeset publish",
     "dev:coordinator": "turbo run dev --filter=caravan-coordinator",
-<<<<<<< HEAD
     "docs": "typedoc",
-    "docs:open": "open ./docs/index.html"
-=======
+    "docs:open": "open ./docs/index.html",
     "prepare": "husky"
->>>>>>> eefa8160
   },
   "devDependencies": {
     "@caravan/eslint-config": "*",
