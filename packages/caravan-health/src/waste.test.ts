--- conflicted
+++ resolved
@@ -100,39 +100,6 @@
     });
   });
 
-<<<<<<< HEAD
-  describe("Spend Waste Amount (S.W.A)", () => {
-    it("determines the cost of keeping or spending the UTXOs at given point of time", () => {
-      // Input UTXO Set : [0.1 BTC, 0.2 BTC, 0.3 BTC, 0.4 BTC]
-      // Weight : 30 vbytes
-      // Current Fee Rate : 10 sat/vbyte
-      // Input Amount Sum : 10000 sats
-      // Spend Amount : 8000 sats
-      // Estimated Long Term Fee Rate : 15 sat/vbyte
-      const weight = 30; // Estimated weight of the spending transaction
-      const feeRate = 10; // Current Fee-Rate
-      const estimatedLongTermFeeRate = 15; // Estimated long term fee rate
-      const config = {
-        requiredSignerCount: 2, // Provide the required property m
-        totalSignerCount: 3, // Provide the required property n
-      };
-      const scriptType = "P2SH"; // Provide the script type
-      const wasteAmount = wasteMetric.spendWasteAmount(
-        weight,
-        feeRate,
-        scriptType,
-        config,
-        estimatedLongTermFeeRate,
-      );
-      expect(wasteAmount).toBe(1540);
-      // This number is positive this means that in future if we spend the UTXOs now,
-      // we will be saving 1850 sats in fees. This is because in future the fee rate
-      // is expected to increase from 10 sat/vbyte to 15 sat/vbyte.
-    });
-  });
-
-=======
->>>>>>> 8d22ab51
   describe("Dust Limits", () => {
     const config = {
       requiredSignerCount: 2, // Provide the required property m
