--- conflicted
+++ resolved
@@ -69,16 +69,16 @@
 export function transformWalletTransactionToRawTransactionData(
   walletTx: WalletTransactionResponse,
 ): RawTransactionData {
-  // Make sure decoded data exists as it has fields like size,etc
+    // Make sure decoded data exists as it has fields like size,etc
   if (!walletTx.decoded) {
     throw new Error(
       "Transaction decoded data is missing. Make sure verbose=true was passed to gettransaction.",
     );
-  }
+  }  
   // Convert fee from BTC to satoshis (and make positive)
   const feeSats = Math.abs(walletTx.fee || 0) * 100000000;
 
-  // Safely access category from details array if it exists
+    // Safely access category from details array if it exists
   const category =
     walletTx.details && walletTx.details.length > 0
       ? walletTx.details[0]["category"]
@@ -149,13 +149,13 @@
       scriptPubkeyAddress: output.scriptpubkey_address,
     })),
     size: txData.size,
-    // add the amount property to the returned object if txData.amount is defined
+        // add the amount property to the returned object if txData.amount is defined
     ...(txData.amount !== undefined && { amount: txData.amount }),
-    // add the vsize property to the returned object if txData.vsize is defined
+        // add the vsize property to the returned object if txData.vsize is defined
     ...(txData.vsize !== undefined && { vsize: txData.vsize }),
-    // add the category property to the returned object if txData.category is defined ( For Private clients)
+        // add the category property to the returned object if txData.category is defined ( For Private clients)
     ...(isReceived !== undefined && { isReceived }),
-    // add the details property to the returned object if txData.details is defined ( For Private clients)
+        // add the details property to the returned object if txData.details is defined ( For Private clients)
     ...(txData.details !== undefined && { details: txData.details }),
     weight: txData.weight,
     fee: clientType === ClientType.PRIVATE ? txData.fee || 0 : txData.fee,
@@ -250,7 +250,7 @@
       walletName: "",
     },
   }: BlockchainClientParams) {
-    // regtest not supported by public explorers
+        // regtest not supported by public explorers
     if (
       type === ClientType.PUBLIC &&
       network !== Network.MAINNET &&
@@ -260,7 +260,7 @@
       throw new Error("Invalid network");
     }
 
-    // Blockstream does not support Signet
+        // Blockstream does not support Signet
     if (
       type === ClientType.PUBLIC &&
       provider === PublicBitcoinProvider.BLOCKSTREAM &&
@@ -273,16 +273,16 @@
       throw new Error("Provider cannot be set for private client type");
     }
 
-    // Backwards compatibility for older configs where client.type = 'mempool' or 'blockstream'
+        // Backwards compatibility for older configs where client.type = 'mempool' or 'blockstream'
     if (type === ClientType.MEMPOOL || type === ClientType.BLOCKSTREAM) {
-      // eslint-disable-next-line no-param-reassign
+            // eslint-disable-next-line no-param-reassign
       provider = type as any;
-      // eslint-disable-next-line no-param-reassign
+            // eslint-disable-next-line no-param-reassign
       type = ClientType.PUBLIC;
     }
 
     if (type === ClientType.PUBLIC && !provider) {
-      // Default to mempool if no provider is specified for a public client
+            // Default to mempool if no provider is specified for a public client
       // eslint-disable-next-line no-param-reassign
       provider = PublicBitcoinProvider.MEMPOOL;
     }
@@ -372,7 +372,7 @@
         return txs;
       }
 
-      // For Mempool and Blockstream
+     // For Mempool and Blockstream
       const data = await this.Get(`/address/${address}/txs`);
       const txs: Transaction[] = [];
       for (const tx of data.txs) {
@@ -485,17 +485,17 @@
         updates = { ...updates, fetchUTXOsError: error.toString() };
       }
     }
-    // if no utxos then return updates object as is
+        // if no utxos then return updates object as is
     if (!unsortedUTXOs) return updates;
 
-    // sort utxos
+        // sort utxos
     const utxos = sortInputs(unsortedUTXOs);
     interface ExtendedUtxo extends UTXO {
       amountSats: BigNumber;
       transactionHex: string;
       time: number;
     }
-    // calculate the total balance from all utxos
+        // calculate the total balance from all utxos
     const balanceSats = utxos
       .map((utxo: ExtendedUtxo) => utxo.amountSats)
       .reduce(
@@ -633,7 +633,7 @@
     }
   }
 
-  /**
+    /**
    * Retrieves transaction history for one or more addresses (public clients only)
    *
    * This method is designed for public blockchain explorers (Mempool/Blockstream) that
@@ -662,68 +662,6 @@
    * @see getWalletTransactionHistory - For private clients
    */
 
-<<<<<<< HEAD
-  if (this.type === ClientType.PRIVATE) {
-    throw new Error("Use getWalletTransactionHistory for private clients");
-  }
-
-  if (!this.provider) {
-    throw new Error("Provider must be specified for public clients");
-  }
-
-  try {
-    const addresses = Array.isArray(address) ? address : [address];
-    const allTransactions: any[] = [];
-
-    // Fetch transactions from all addresses IN PARALLEL (not sequential)
-    const addressPromises = addresses.map(async (addr) => {
-      const query = this.provider === PublicBitcoinProvider.BLOCKSTREAM
-        ? `limit=${count}&offset=${skip}`
-        : `count=${count}&skip=${skip}`;
-      
-      const endpoint = `/address/${addr}/txs?${query}`;
-      const response = await this.Get(endpoint);
-
-      // Both Mempool and Blockstream APIs return arrays directly for address transactions
-      if (!Array.isArray(response)) {
-        throw new Error(
-          `${this.provider} API returned unexpected format: expected array, got ${typeof response}. ` +
-          `This suggests an API change. Response: ${JSON.stringify(response).slice(0, 200)}...`
-        );
-      }
-
-      // Filter out null/undefined values and return clean array
-      return response.filter(tx => tx !== null && tx !== undefined);
-    });
-
-    // Wait for all address queries to complete in parallel
-    const addressResults = await Promise.all(addressPromises);
-    
-    // Flatten all results into single array
-    for (const transactions of addressResults) {
-      allTransactions.push(...transactions);
-    }
-
-    // Sort by timestamp (newest first) and apply pagination
-    const sortedTransactions = allTransactions
-      .sort((a, b) => {
-        const timeA = a?.time || a?.timestamp || 0;
-        const timeB = b?.time || b?.timestamp || 0;
-        return timeB - timeA;
-      })
-      .slice(0, count);
-
-    // Map to normalized format with strict validation - fail fast on bad data
-    return sortedTransactions.map((rawTx: any, index: number) => {
-      if (!rawTx || typeof rawTx !== 'object' || !rawTx.txid) {
-        throw new Error(
-          `Invalid transaction at index ${index} from ${this.provider}: ` +
-          `Expected object with txid, got: ${JSON.stringify(rawTx)}`
-        );
-      }
-      return normalizeTransactionData(rawTx, ClientType.PUBLIC);
-    });
-=======
   public async getAddressTransactionHistory(
     address: string | string[],
     count: number = 10,
@@ -750,7 +688,7 @@
       let anyAddressFailed = false;
       let firstError: Error | null = null;
 
-      // Use allSettled to handle partial failures
+            // Use allSettled to handle partial failures
       const results = await Promise.allSettled(
         addresses.map(async (addr) => {
           try {
@@ -764,7 +702,7 @@
             // Robust response handling
             let transactions: any[] = [];
 
-            // Case 1: Response is already an array
+                        // Case 1: Response is already an array
             if (Array.isArray(response)) {
               transactions = response;
             }
@@ -787,14 +725,14 @@
               if (transactions.length === 0 && response.txid) {
                 transactions = [response];
               }
-            }
+            } 
             // Case 4: Unexpected format - just return empty array
             else {
               console.warn("Unexpected transaction response format:", response);
               transactions = [];
             }
 
-            // Always ensure we return an array
+                        // Always ensure we return an array
             return Array.isArray(transactions) ? transactions : [];
           } catch (error) {
             anyAddressFailed = true;
@@ -804,7 +742,7 @@
         }),
       );
 
-      // Process allSettled results - include empty arrays too
+            // Process allSettled results - include empty arrays too
       for (const result of results) {
         if (result.status === "fulfilled") {
           const transactions = result.value;
@@ -814,7 +752,7 @@
         }
       }
 
-      // Throw if any address failed AND we got no results at all
+            // Throw if any address failed AND we got no results at all
       if (anyAddressFailed && allTransactions.length === 0) {
         throw (
           firstError ||
@@ -822,13 +760,13 @@
         );
       }
 
-      // Defensive: Ensure allTransactions is always an array
+            // Defensive: Ensure allTransactions is always an array
       if (!Array.isArray(allTransactions)) {
         console.warn("allTransactions is not an array:", allTransactions);
         return [];
       }
 
-      // Sort by timestamp (newest first) and apply pagination
+            // Sort by timestamp (newest first) and apply pagination
       const sortedTransactions = allTransactions
         .sort((a, b) => {
           const timeA = a?.time || a?.timestamp || 0;
@@ -837,18 +775,18 @@
         })
         .slice(0, count);
 
-      // Final safety check
+       // Final safety check
       if (!Array.isArray(sortedTransactions)) {
         console.warn("sortedTransactions is not an array:", sortedTransactions);
         return [];
       }
 
-      // Map to normalized format with error handling
+            // Map to normalized format with error handling
       try {
         return sortedTransactions.map((rawTx: any) => {
           if (!rawTx || typeof rawTx !== "object") {
             console.warn("Invalid transaction object:", rawTx);
-            // Return a minimal valid transaction object
+                        // Return a minimal valid transaction object
             return {
               txid: "unknown",
               version: 1,
@@ -920,7 +858,6 @@
    * @see getAddressTransactionHistory - For public clients
    * @see fetchAddressUtxos - For unspent transactions
    */
->>>>>>> 625191dd
 
   public async getWalletTransactionHistory(
     count: number = 100,
@@ -940,158 +877,114 @@
       );
     }
 
-    const spentTransactions = await bitcoindListSpentTransactions({
-      url: this.bitcoindParams.url,
+  // Call Bitcoin Core's listtransactions directly to get ALL transactions (not just spent ones)
+    const response = await callBitcoindWallet({
+      baseUrl: this.bitcoindParams.url,
+      walletName: this.bitcoindParams.walletName,
       auth: this.bitcoindParams.auth,
-      walletName: this.bitcoindParams.walletName,
-      count,
-      skip,
-      includeWatchOnly,
+      method: "listtransactions",
+      params: ["*", count, skip, includeWatchOnly],
     });
 
-    return spentTransactions.map((tx) => {
-      const feeSats = tx.fee ? Math.abs(tx.fee * 100000000) : 0;
-
-      const transformedTx: WalletTransactionDetails = {
-        txid: tx.txid,
+    if (!response?.result || !Array.isArray(response.result)) {
+      throw new Error("Failed to retrieve transactions from Bitcoin Core");
+    }
+
+  // Include both send AND receive transactions (and other categories)
+    const allTransactions = response.result.filter(
+      (tx: ListTransactionsItem) => 
+        tx.category === "send" || 
+        tx.category === "receive" || 
+        tx.category === "generate" ||
+        tx.category === "immature"
+    );
+
+  // Fetch detailed transaction info in parallel to get size/weight data
+    const detailedTransactions = await Promise.allSettled(
+      allTransactions.map(async (tx): Promise<EnhancedTransactionItem> => {
+        try {
+        // Get full transaction details which includes size/vsize/weight
+          const fullTx = await callBitcoindWallet({
+            baseUrl: this.bitcoindParams.url,
+            walletName: this.bitcoindParams.walletName,
+            auth: this.bitcoindParams.auth,
+            method: "gettransaction",
+          params: [tx.txid, false, true], // [txid, include_watchonly, verbose]
+          }) as { result?: WalletTransactionResponse };
+
+        // Extract size data with proper fallbacks
+          const decoded = fullTx.result?.decoded;
+          const size = decoded?.size ?? 0;
+        const vsize = decoded?.vsize ?? decoded?.size ?? 0; // Use size as fallback for vsize
+        const weight = decoded?.weight ?? (decoded?.size ? decoded.size * 4 : 0); // Estimate weight as size * 4
+
+          return {
+            ...tx,
+            size,
+            vsize,
+            weight,
+          };
+        } catch (error) {
+          console.warn(`Failed to fetch details for transaction ${tx.txid}:`, error);
+        // Fallback to original transaction data with 0 size
+          return {
+            ...tx,
+            size: 0,
+            vsize: 0,
+            weight: 0,
+          };
+        }
+      })
+    );
+
+    return detailedTransactions.map((result, index) => {
+      const enhancedTx: EnhancedTransactionItem = result.status === 'fulfilled' 
+        ? result.value 
+        : {
+            ...allTransactions[index],
+            size: 0,
+            vsize: 0,
+            weight: 0,
+          };
+      
+      const feeSats = enhancedTx.fee ? Math.abs(enhancedTx.fee * 100000000) : 0;
+    
+    // Determine if this is a received transaction
+      const isReceived = enhancedTx.category === "receive" || 
+                        enhancedTx.category === "generate" || 
+                        enhancedTx.category === "immature";
+      
+    const transformedTx: WalletTransactionDetails = {
+        txid: enhancedTx.txid,
         version: 1,
         locktime: 0,
         vin: [],
         vout: [],
-        size: 0,
-        weight: 0,
+      size: enhancedTx.size || 0,       
+      vsize: enhancedTx.vsize || 0,      
+      weight: enhancedTx.weight || 0,  
         fee: feeSats,
-        isReceived: false,
+      isReceived: isReceived,
         status: {
-          confirmed: tx.confirmations > 0,
-          blockHeight: tx.blockheight,
-          blockHash: tx.blockhash,
-          blockTime: tx.blocktime,
+          confirmed: enhancedTx.confirmations > 0,
+          blockHeight: enhancedTx.blockheight,
+          blockHash: enhancedTx.blockhash,
+          blockTime: enhancedTx.blocktime,
         },
-        // Required wallet-specific properties
-        amount: tx.amount,
-        confirmations: tx.confirmations,
-        category: tx.category,
-        address: tx.address,
-        abandoned: tx.abandoned,
-        time: tx.time,
+      // Required wallet-specific properties
+        amount: enhancedTx.amount,
+        confirmations: enhancedTx.confirmations,
+        category: enhancedTx.category,
+        address: enhancedTx.address,
+        abandoned: enhancedTx.abandoned,
+        time: enhancedTx.time,
       };
-
-      return transformedTx;
-    });
-  }
-
-<<<<<<< HEAD
-  // Call Bitcoin Core's listtransactions directly to get ALL transactions (not just spent ones)
-  const response = await callBitcoindWallet({
-    baseUrl: this.bitcoindParams.url,
-    walletName: this.bitcoindParams.walletName,
-    auth: this.bitcoindParams.auth,
-    method: "listtransactions",
-    params: ["*", count, skip, includeWatchOnly],
-  });
-
-  if (!response?.result || !Array.isArray(response.result)) {
-    throw new Error("Failed to retrieve transactions from Bitcoin Core");
-  }
-
-  // Include both send AND receive transactions (and other categories)
-  const allTransactions = response.result.filter(
-    (tx: ListTransactionsItem) => 
-      tx.category === "send" || 
-      tx.category === "receive" || 
-      tx.category === "generate" ||
-      tx.category === "immature"
-  );
-
-  // Fetch detailed transaction info in parallel to get size/weight data
-  const detailedTransactions = await Promise.allSettled(
-    allTransactions.map(async (tx): Promise<EnhancedTransactionItem> => {
-      try {
-        // Get full transaction details which includes size/vsize/weight
-        const fullTx = await callBitcoindWallet({
-          baseUrl: this.bitcoindParams.url,
-          walletName: this.bitcoindParams.walletName,
-          auth: this.bitcoindParams.auth,
-          method: "gettransaction",
-          params: [tx.txid, false, true], // [txid, include_watchonly, verbose]
-        }) as { result?: WalletTransactionResponse };
-
-        // Extract size data with proper fallbacks
-        const decoded = fullTx.result?.decoded;
-        const size = decoded?.size ?? 0;
-        const vsize = decoded?.vsize ?? decoded?.size ?? 0; // Use size as fallback for vsize
-        const weight = decoded?.weight ?? (decoded?.size ? decoded.size * 4 : 0); // Estimate weight as size * 4
-
-        return {
-          ...tx,
-          size,
-          vsize,
-          weight,
-        };
-      } catch (error) {
-        console.warn(`Failed to fetch details for transaction ${tx.txid}:`, error);
-        // Fallback to original transaction data with 0 size
-        return {
-          ...tx,
-          size: 0,
-          vsize: 0,
-          weight: 0,
-        };
-      }
-    })
-  );
-
-  return detailedTransactions.map((result, index) => {
-    const enhancedTx: EnhancedTransactionItem = result.status === 'fulfilled' 
-      ? result.value 
-      : {
-          ...allTransactions[index],
-          size: 0,
-          vsize: 0,
-          weight: 0,
-        };
-    
-    const feeSats = enhancedTx.fee ? Math.abs(enhancedTx.fee * 100000000) : 0;
-    
-    // Determine if this is a received transaction
-    const isReceived = enhancedTx.category === "receive" || 
-                      enhancedTx.category === "generate" || 
-                      enhancedTx.category === "immature";
-    
-    const transformedTx: WalletTransactionDetails = {
-      txid: enhancedTx.txid,
-      version: 1,
-      locktime: 0,
-      vin: [],
-      vout: [],
-      size: enhancedTx.size || 0,        // ✅ Ensure it's always a number
-      vsize: enhancedTx.vsize || 0,      // ✅ Ensure it's always a number
-      weight: enhancedTx.weight || 0,    // ✅ Ensure it's always a number
-      fee: feeSats,
-      isReceived: isReceived,            // ✅ Now properly detects receive transactions
-      status: {
-        confirmed: enhancedTx.confirmations > 0,
-        blockHeight: enhancedTx.blockheight,
-        blockHash: enhancedTx.blockhash,
-        blockTime: enhancedTx.blocktime,
-      },
-      // Required wallet-specific properties
-      amount: enhancedTx.amount,
-      confirmations: enhancedTx.confirmations,
-      category: enhancedTx.category,
-      address: enhancedTx.address,
-      abandoned: enhancedTx.abandoned,
-      time: enhancedTx.time,
-    };
     
     return transformedTx;
-  });
-}
+    });
+  }
   
 
-=======
->>>>>>> 625191dd
   /**
    * Gets detailed information about a wallet transaction including fee information
    *
