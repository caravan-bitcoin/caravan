/* eslint-disable @typescript-eslint/no-explicit-any */
/*
TODO: cleanup the no explicit any. added to quickly type error catches
*/
import axios, { Method } from "axios";
import { Network, satoshisToBitcoins, sortInputs } from "@caravan/bitcoin";
import {
  bitcoindEstimateSmartFee,
  bitcoindParams,
  bitcoindSendRawTransaction,
  isWalletAddressNotFoundError,
  callBitcoind,
  bitcoindRawTxData,
} from "./bitcoind";
import {
  bitcoindGetAddressStatus,
  bitcoindImportDescriptors,
  bitcoindListUnspent,
  bitcoindWalletInfo,
  bitcoindGetWalletTransaction,
} from "./wallet";
import BigNumber from "bignumber.js";
import {
  FeeRatePercentile,
  Transaction,
  UTXO,
  TransactionDetails,
  RawTransactionData,
  ListTransactionsItem,
  TransactionResponse,
<<<<<<< HEAD
=======
  WalletTransactionResponse,
>>>>>>> def0407d
} from "./types";

export class BlockchainClientError extends Error {
  constructor(message) {
    super(message);
    this.name = "BlockchainClientError";
  }
}

export enum ClientType {
  PRIVATE = "private",
  BLOCKSTREAM = "blockstream",
  MEMPOOL = "mempool",
}

const delay = () => {
  return new Promise((resolve) => setTimeout(resolve, 500));
};

/**
<<<<<<< HEAD
=======
 * Transforms a wallet transaction response to the standard raw transaction format
 * used by the the package. This ensures consistency in transaction data handling
 * regardless of the source (wallet transaction, raw transaction, or explorer API).
 *
 * @param walletTx - The wallet transaction response from bitcoind
 * @returns Standardized raw transaction data
 */
export function transformWalletTransactionToRawTransactionData(
  walletTx: WalletTransactionResponse,
): RawTransactionData {
  // Make sure decoded data exists as it has fields like size,etc
  if (!walletTx.decoded) {
    throw new Error(
      "Transaction decoded data is missing. Make sure verbose=true was passed to gettransaction.",
    );
  }
  // Convert fee from BTC to satoshis (and make positive)
  const feeSats = Math.abs(walletTx.fee || 0) * 100000000;

  // Safely access category from details array if it exists
  const category =
    walletTx.details && walletTx.details.length > 0
      ? walletTx.details[0]["category"]
      : "unknown"; // Default category if details is missing

  return {
    txid: walletTx.txid,
    version: walletTx.decoded.version,
    locktime: walletTx.decoded.locktime,
    size: walletTx.decoded.size,
    vsize: walletTx.decoded.vsize,
    weight: walletTx.decoded.weight,
    category: category,
    fee: feeSats, // Convert from BTC to satoshis
    vin: walletTx.decoded.vin.map((input) => ({
      txid: input.txid,
      vout: input.vout,
      sequence: input.sequence,
    })),
    vout: walletTx.decoded.vout.map((output) => ({
      value: output.value,
      scriptpubkey: output.scriptPubKey.hex,
      scriptpubkey_address: output.scriptPubKey.address,
    })),
    confirmations: walletTx.confirmations,
    blockhash: walletTx.blockhash,
    blocktime: walletTx.blocktime,
    status: {
      confirmed: (walletTx.confirmations || 0) > 0,
      block_height: walletTx.blockheight,
      block_hash: walletTx.blockhash,
      block_time: walletTx.blocktime,
    },
    hex: walletTx.hex,
  };
}

/**
>>>>>>> def0407d
 * Normalizes transaction data from different sources (private node, blockstream, mempool)
 * into a consistent format for use throughout the application.
 *
 * @param txData - Raw transaction data from various sources
 * @param clientType - The type of client that provided the data (private, blockstream, mempool)
 * @returns Normalized transaction details in a consistent format
 */
export function normalizeTransactionData(
  txData: RawTransactionData,
  clientType: ClientType,
): TransactionDetails {
<<<<<<< HEAD
=======
  // Determine if this is a received transaction
  const isReceived = txData.category === "receive" || false;
>>>>>>> def0407d
  return {
    txid: txData.txid,
    version: txData.version,
    locktime: txData.locktime,
    vin: txData.vin.map((input: any) => ({
      txid: input.txid,
      vout: input.vout,
      sequence: input.sequence,
    })),
    vout: txData.vout.map((output: any) => ({
      value:
        clientType === ClientType.PRIVATE
          ? output.value
          : satoshisToBitcoins(output.value),
      scriptPubkey: output.scriptpubkey,
      scriptPubkeyAddress: output.scriptpubkey_address,
    })),
    size: txData.size,
<<<<<<< HEAD
=======
    // add the vsize property to the returned object if txData.vsize is defined
    ...(txData.vsize !== undefined && { vsize: txData.vsize }),
    // add the category property to the returned object if txData.category is defined ( For Private clients)
    ...(isReceived !== undefined && { isReceived }),
>>>>>>> def0407d
    weight: txData.weight,
    fee: clientType === ClientType.PRIVATE ? txData.fee || 0 : txData.fee,
    status: {
      confirmed: txData.status?.confirmed ?? txData.confirmations! > 0,
      blockHeight: txData.status?.block_height ?? undefined,
      blockHash: txData.status?.block_hash ?? txData.blockhash,
      blockTime: txData.status?.block_time ?? txData.blocktime,
    },
  };
}

export class ClientBase {
  private readonly throttled: boolean;
  public readonly host: string;

  constructor(throttled: boolean, host: string) {
    this.throttled = throttled;
    this.host = host;
  }

  private async throttle() {
    if (this.throttled) {
      await delay();
    }
  }

  private async Request(method: Method, path: string, data?: any) {
    await this.throttle();
    try {
      const response = await axios.request({
        method,
        url: this.host + path,
        data,
        withCredentials: false,
        headers: { "Content-Type": "application/x-www-form-urlencoded" },
      });
      return response.data;
    } catch (e: any) {
      throw (e.response && e.response.data) || e;
    }
  }

  public async Get(path: string) {
    return this.Request("GET", path);
  }

  public async Post(path: string, data?: any) {
    return this.Request("POST", path, data);
  }
}

export interface BitcoindClientConfig {
  url: string;
  username: string;
  password: string;
  walletName?: string;
}

export interface BitcoindParams {
  url: string;
  auth: {
    username: string;
    password: string;
  };
  walletName?: string;
}

export interface BlockchainClientParams {
  type: ClientType;
  network?: Network;
  throttled?: boolean;
  client?: BitcoindClientConfig;
}

export class BlockchainClient extends ClientBase {
  public readonly type: ClientType;
  public readonly network?: Network;
  public readonly bitcoindParams: BitcoindParams;

  constructor({
    type,
    network,
    throttled = false,
    client = {
      url: "",
      username: "",
      password: "",
      walletName: "",
    },
  }: BlockchainClientParams) {
    // regtest not supported by public explorers
    if (
      type !== ClientType.PRIVATE &&
      network !== Network.MAINNET &&
      network !== Network.TESTNET &&
      network !== Network.SIGNET
    ) {
      throw new Error("Invalid network");
    }
    if (type !== ClientType.MEMPOOL && network === Network.SIGNET) {
      throw new Error("Invalid network");
    }

    let host = "";

    if (type === ClientType.BLOCKSTREAM) {
      host = "https://blockstream.info";
    } else if (type === ClientType.MEMPOOL) {
      host = "https://unchained.mempool.space";
    }
    if (type !== ClientType.PRIVATE && network !== Network.MAINNET) {
      host += `/${network}`;
    }
    if (type !== ClientType.PRIVATE) {
      host += "/api";
    }
    super(throttled, host);
    this.network = network;
    this.type = type;
    this.bitcoindParams = bitcoindParams(client);
  }

  public async getAddressUtxos(address: string): Promise<any> {
    try {
      if (this.type === ClientType.PRIVATE) {
        return bitcoindListUnspent({
          address,
          ...this.bitcoindParams,
        });
      }
      return await this.Get(`/address/${address}/utxo`);
    } catch (error: any) {
      throw new Error(
        `Failed to get UTXOs for address ${address}: ${error.message}`,
      );
    }
  }

  public async getAddressTransactions(address: string): Promise<Transaction[]> {
    try {
      if (this.type === ClientType.PRIVATE) {
        const data = await callBitcoind<ListTransactionsItem[]>(
          this.bitcoindParams.url,
          this.bitcoindParams.auth,
          "listtransactions",
          [this.bitcoindParams.walletName],
        );

        const txs: Transaction[] = [];
        for (const tx of data.result) {
          if (tx.address === address) {
            const rawTxData = await bitcoindRawTxData({
              url: this.bitcoindParams.url,
              auth: this.bitcoindParams.auth,
              txid: tx.txid,
            });
            const transaction: Transaction = {
              txid: tx.txid,
              vin: [],
              vout: [],
              size: rawTxData.size,
              weight: rawTxData.weight,
              fee: tx.fee!,
              isSend: tx.category === "send" ? true : false,
              amount: tx.amount,
              block_time: tx.blocktime,
            };
            for (const input of rawTxData.vin) {
              transaction.vin.push({
                prevTxId: input.txid,
                vout: input.vout,
                sequence: input.sequence,
              });
            }
            for (const output of rawTxData.vout) {
              transaction.vout.push({
                scriptPubkeyHex: output.scriptPubKey.hex,
                scriptPubkeyAddress: output.scriptPubKey.address,
                value: output.value,
              });
            }
            txs.push(transaction);
          }
        }
        return txs;
      }

      // For Mempool and Blockstream
      const data = await this.Get(`/address/${address}/txs`);
      const txs: Transaction[] = [];
      for (const tx of data.txs) {
        const transaction: Transaction = {
          txid: tx.txid,
          vin: [],
          vout: [],
          size: tx.size,
          weight: tx.weight,
          fee: tx.fee,
          isSend: false,
          amount: 0,
          block_time: tx.status.block_time,
        };

        for (const input of tx.vin) {
          if (input.prevout.scriptpubkey_address === address) {
            transaction.isSend = true;
          }
          transaction.vin.push({
            prevTxId: input.txid,
            vout: input.vout,
            sequence: input.sequence,
          });
        }

        let total_amount = 0;
        for (const output of tx.vout) {
          total_amount += output.value;
          transaction.vout.push({
            scriptPubkeyHex: output.scriptpubkey,
            scriptPubkeyAddress: output.scriptpubkey_address,
            value: output.value,
          });
        }
        transaction.amount = total_amount;
        txs.push(transaction);
      }
      return txs;
    } catch (error: any) {
      throw new Error(
        `Failed to get transactions for address ${address}: ${error.message}`,
      );
    }
  }

  public async broadcastTransaction(rawTx: string): Promise<any> {
    try {
      if (this.type === ClientType.PRIVATE) {
        return bitcoindSendRawTransaction({
          hex: rawTx,
          ...this.bitcoindParams,
        });
      }
      return await this.Post(`/tx`, rawTx);
    } catch (error: any) {
      throw new Error(`Failed to broadcast transaction: ${error.message}`);
    }
  }

  public async formatUtxo(utxo: UTXO): Promise<any> {
    const transactionHex = await this.getTransactionHex(utxo.txid);
    const amount = new BigNumber(utxo.value);
    return {
      confirmed: utxo.status.confirmed,
      txid: utxo.txid,
      index: utxo.vout,
      amount: satoshisToBitcoins(utxo.value),
      amountSats: amount,
      transactionHex,
      time: utxo.status.block_time,
    };
  }

  public async fetchAddressUtxos(address: string): Promise<any> {
    let unsortedUTXOs;

    let updates = {
      utxos: [],
      balanceSats: BigNumber(0),
      addressKnown: true,
      fetchedUTXOs: false,
      fetchUTXOsError: "",
    };
    try {
      if (this.type === ClientType.PRIVATE) {
        unsortedUTXOs = await bitcoindListUnspent({
          ...this.bitcoindParams,
          address,
        });
      } else {
        const utxos: UTXO[] = await this.Get(`/address/${address}/utxo`);
        unsortedUTXOs = await Promise.all(
          utxos.map(async (utxo) => await this.formatUtxo(utxo)),
        );
      }
    } catch (error: Error | any) {
      if (this.type === "private" && isWalletAddressNotFoundError(error)) {
        updates = {
          utxos: [],
          balanceSats: BigNumber(0),
          addressKnown: false,
          fetchedUTXOs: true,
          fetchUTXOsError: "",
        };
      } else {
        updates = { ...updates, fetchUTXOsError: error.toString() };
      }
    }
    // if no utxos then return updates object as is
    if (!unsortedUTXOs) return updates;

    // sort utxos
    const utxos = sortInputs(unsortedUTXOs);
    interface ExtendedUtxo extends UTXO {
      amountSats: BigNumber;
      transactionHex: string;
      time: number;
    }
    // calculate the total balance from all utxos
    const balanceSats = utxos
      .map((utxo: ExtendedUtxo) => utxo.amountSats)
      .reduce(
        (accumulator: BigNumber, currentValue: BigNumber) =>
          accumulator.plus(currentValue),
        new BigNumber(0),
      );

    return {
      ...updates,
      balanceSats,
      utxos,
      fetchedUTXOs: true,
      fetchUTXOsError: "",
    };
  }

  public async getAddressStatus(address: string): Promise<any> {
    try {
      if (this.type === ClientType.PRIVATE) {
        return await bitcoindGetAddressStatus({
          address,
          ...this.bitcoindParams,
        });
      }
      const addressData = await this.Get(`/address/${address}`);
      return {
        used:
          addressData.chain_stats.funded_txo_count > 0 ||
          addressData.mempool_stats.funded_txo_count > 0,
      };
    } catch (error: any) {
      throw new Error(
        `Failed to get status for address ${address}: ${error.message}`,
      );
    }
  }

  public async getFeeEstimate(blocks: number = 3): Promise<any> {
    let fees;
    try {
      switch (this.type) {
        case ClientType.PRIVATE:
          return bitcoindEstimateSmartFee({
            numBlocks: +blocks,
            ...this.bitcoindParams,
          });
        case ClientType.BLOCKSTREAM:
          fees = await this.Get(`/fee-estimates`);
          return fees[blocks];
        case ClientType.MEMPOOL:
          fees = await this.Get("/v1/fees/recommended");
          if (blocks === 1) {
            return fees.fastestFee;
          } else if (blocks <= 3) {
            return fees.halfHourFee;
          } else if (blocks <= 6) {
            return fees.hourFee;
          } else {
            return fees.economyFee;
          }
        default:
          throw new Error("Invalid client type");
      }
    } catch (error: any) {
      throw new Error(`Failed to get fee estimate: ${error.message}`);
    }
  }

  public async getBlockFeeRatePercentileHistory(): Promise<
    FeeRatePercentile[]
  > {
    try {
      if (
        this.type === ClientType.PRIVATE ||
        this.type === ClientType.BLOCKSTREAM
      ) {
        throw new Error(
          "Not supported for private clients and blockstream. Currently only supported for mempool",
        );
      }

      const data = await this.Get(`/v1/mining/blocks/fee-rates/all`);

      const feeRatePercentileBlocks: FeeRatePercentile[] = [];
      for (const block of data) {
        const feeRatePercentile: FeeRatePercentile = {
          avgHeight: block?.avgHeight,
          timestamp: block?.timestamp,
          avgFee_0: block?.avgFee_0,
          avgFee_10: block?.avgFee_10,
          avgFee_25: block?.avgFee_25,
          avgFee_50: block?.avgFee_50,
          avgFee_75: block?.avgFee_75,
          avgFee_90: block?.avgFee_90,
          avgFee_100: block?.avgFee_100,
        };
        feeRatePercentileBlocks.push(feeRatePercentile);
      }
      return feeRatePercentileBlocks;
    } catch (error: any) {
      throw new Error(
        `Failed to get feerate percentile block: ${error.message}`,
      );
    }
  }

  public async getTransactionHex(txid: string): Promise<any> {
    try {
      if (this.type === ClientType.PRIVATE) {
        return await callBitcoind<TransactionResponse>(
          this.bitcoindParams.url,
          this.bitcoindParams.auth,
          "gettransaction",
          [txid],
        );
      }
      return await this.Get(`/tx/${txid}/hex`);
    } catch (error: any) {
      throw new Error(`Failed to get transaction: ${error.message}`);
    }
  }

<<<<<<< HEAD
  public async getTransaction(txid: string): Promise<TransactionDetails> {
=======
  /**
   * Gets detailed information about a wallet transaction including fee information
   *
   * This method is specifically for transactions that are tracked by the wallet,
   * and provides fee information that isn't available in the general getTransaction
   * method. This is especially useful for private nodes where fee information is
   * critical for UI display.
   *
   * @see https://developer.bitcoin.org/reference/rpc/gettransaction.html
   *
   * @param txid - Transaction ID to retrieve
   * @returns Normalized transaction details with fee information
   */
  public async getWalletTransaction(txid: string): Promise<TransactionDetails> {
    if (this.type !== ClientType.PRIVATE) {
      throw new BlockchainClientError(
        "Wallet transactions are only available for private Bitcoin nodes",
      );
    }

    if (!this.bitcoindParams.walletName) {
      throw new BlockchainClientError(
        "Wallet name is required for wallet transaction lookups",
      );
    }

    try {
      const walletTxData = await bitcoindGetWalletTransaction({
        url: this.bitcoindParams.url,
        auth: this.bitcoindParams.auth,
        walletName: this.bitcoindParams.walletName,
        txid,
      });

      const normalizedTxData: RawTransactionData =
        transformWalletTransactionToRawTransactionData(walletTxData);

      return normalizeTransactionData(normalizedTxData, this.type);
    } catch (error: any) {
      throw new Error(`Failed to get wallet transaction: ${error.message}`);
    }
  }

  public async getTransaction(
    txid: string,
    forceRawTx: boolean = false,
  ): Promise<TransactionDetails> {
>>>>>>> def0407d
    try {
      let txData: RawTransactionData;

      if (this.type === ClientType.PRIVATE) {
<<<<<<< HEAD
=======
        // For private nodes, try wallet transaction first (which includes fee data)

        // unless forceRawTx is true
        if (!forceRawTx && this.bitcoindParams.walletName) {
          try {
            return await this.getWalletTransaction(txid);
          } catch (walletError: any) {
            // If wallet transaction lookup fails (e.g., tx not in wallet),
            // fall back to raw transaction lookup
            console.warn(
              `Wallet transaction lookup failed, falling back to raw transaction: ${walletError.message}`,
            );
          }
        }
        // Use raw transaction lookup as fallback
>>>>>>> def0407d
        const response = await bitcoindRawTxData({
          url: this.bitcoindParams.url,
          auth: this.bitcoindParams.auth,
          txid,
        });
        txData = response;
      } else if (
        this.type === ClientType.BLOCKSTREAM ||
        this.type === ClientType.MEMPOOL
      ) {
        txData = await this.Get(`/tx/${txid}`);
      } else {
        throw new Error("Invalid client type");
      }
<<<<<<< HEAD

=======
>>>>>>> def0407d
      return normalizeTransactionData(txData, this.type);
    } catch (error: any) {
      throw new Error(`Failed to get transaction: ${error.message}`);
    }
  }

  public async importDescriptors({
    receive,
    change,
    rescan,
  }: {
    receive: string;
    change: string;
    rescan: boolean;
  }): Promise<object> {
    if (this.type !== ClientType.PRIVATE) {
      throw new BlockchainClientError(
        "Only private clients support descriptor importing",
      );
    }

    return await bitcoindImportDescriptors({
      receive,
      change,
      rescan,
      ...this.bitcoindParams,
    });
  }

  public async getWalletInfo() {
    if (this.type !== ClientType.PRIVATE) {
      throw new BlockchainClientError(
        "Only private clients support wallet info",
      );
    }

    return await bitcoindWalletInfo({ ...this.bitcoindParams });
  }
}<|MERGE_RESOLUTION|>--- conflicted
+++ resolved
@@ -28,10 +28,7 @@
   RawTransactionData,
   ListTransactionsItem,
   TransactionResponse,
-<<<<<<< HEAD
-=======
   WalletTransactionResponse,
->>>>>>> def0407d
 } from "./types";
 
 export class BlockchainClientError extends Error {
@@ -52,8 +49,6 @@
 };
 
 /**
-<<<<<<< HEAD
-=======
  * Transforms a wallet transaction response to the standard raw transaction format
  * used by the the package. This ensures consistency in transaction data handling
  * regardless of the source (wallet transaction, raw transaction, or explorer API).
@@ -112,7 +107,6 @@
 }
 
 /**
->>>>>>> def0407d
  * Normalizes transaction data from different sources (private node, blockstream, mempool)
  * into a consistent format for use throughout the application.
  *
@@ -124,11 +118,8 @@
   txData: RawTransactionData,
   clientType: ClientType,
 ): TransactionDetails {
-<<<<<<< HEAD
-=======
   // Determine if this is a received transaction
   const isReceived = txData.category === "receive" || false;
->>>>>>> def0407d
   return {
     txid: txData.txid,
     version: txData.version,
@@ -147,13 +138,10 @@
       scriptPubkeyAddress: output.scriptpubkey_address,
     })),
     size: txData.size,
-<<<<<<< HEAD
-=======
     // add the vsize property to the returned object if txData.vsize is defined
     ...(txData.vsize !== undefined && { vsize: txData.vsize }),
     // add the category property to the returned object if txData.category is defined ( For Private clients)
     ...(isReceived !== undefined && { isReceived }),
->>>>>>> def0407d
     weight: txData.weight,
     fee: clientType === ClientType.PRIVATE ? txData.fee || 0 : txData.fee,
     status: {
@@ -585,9 +573,6 @@
     }
   }
 
-<<<<<<< HEAD
-  public async getTransaction(txid: string): Promise<TransactionDetails> {
-=======
   /**
    * Gets detailed information about a wallet transaction including fee information
    *
@@ -635,13 +620,10 @@
     txid: string,
     forceRawTx: boolean = false,
   ): Promise<TransactionDetails> {
->>>>>>> def0407d
     try {
       let txData: RawTransactionData;
 
       if (this.type === ClientType.PRIVATE) {
-<<<<<<< HEAD
-=======
         // For private nodes, try wallet transaction first (which includes fee data)
 
         // unless forceRawTx is true
@@ -657,7 +639,6 @@
           }
         }
         // Use raw transaction lookup as fallback
->>>>>>> def0407d
         const response = await bitcoindRawTxData({
           url: this.bitcoindParams.url,
           auth: this.bitcoindParams.auth,
@@ -672,10 +653,6 @@
       } else {
         throw new Error("Invalid client type");
       }
-<<<<<<< HEAD
-
-=======
->>>>>>> def0407d
       return normalizeTransactionData(txData, this.type);
     } catch (error: any) {
       throw new Error(`Failed to get transaction: ${error.message}`);
