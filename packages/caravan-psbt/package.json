--- conflicted
+++ resolved
@@ -1,10 +1,6 @@
 {
   "name": "@caravan/psbt",
-<<<<<<< HEAD
-  "version": "1.8.0",
-=======
   "version": "1.9.0",
->>>>>>> def0407d
   "description": "typescript library for working with PSBTs",
   "main": "./dist/index.js",
   "types": "./dist/index.d.ts",
